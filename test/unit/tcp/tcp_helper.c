--- conflicted
+++ resolved
@@ -94,13 +94,8 @@
 
   /* calculate checksum */
 
-<<<<<<< HEAD
-  tcphdr->chksum = inet_chksum_pseudo(p, src_ip, dst_ip,
-          IP_PROTO_TCP, p->tot_len);
-=======
   tcphdr->chksum = ip_chksum_pseudo(p,
           IP_PROTO_TCP, p->tot_len, src_ip, dst_ip);
->>>>>>> 216bf894
 
   pbuf_header(p, sizeof(struct ip_hdr));
 
@@ -245,19 +240,6 @@
 void test_tcp_input(struct pbuf *p, struct netif *inp)
 {
   struct ip_hdr *iphdr = (struct ip_hdr*)p->payload;
-<<<<<<< HEAD
-  ip_addr_copy(current_iphdr_dest, iphdr->dest);
-  ip_addr_copy(current_iphdr_src, iphdr->src);
-  current_netif = inp;
-  current_header = iphdr;
-
-  tcp_input(p, inp);
-
-  current_iphdr_dest.addr = 0;
-  current_iphdr_src.addr = 0;
-  current_netif = NULL;
-  current_header = NULL;
-=======
   /* these lines are a hack, don't use them as an example :-) */
   ip_addr_copy_from_ip4(*ip_current_dest_addr(), iphdr->dest);
   ip_addr_copy_from_ip4(*ip_current_src_addr(), iphdr->src);
@@ -273,7 +255,6 @@
   ip_addr_set_zero(ip_current_src_addr());
   ip_current_netif() = NULL;
   ip_data.current_ip4_header = NULL;
->>>>>>> 216bf894
 }
 
 static err_t test_tcp_netif_output(struct netif *netif, struct pbuf *p,
