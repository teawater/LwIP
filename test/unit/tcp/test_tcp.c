#include "test_tcp.h"

#include "lwip/priv/tcp_priv.h"
#include "lwip/stats.h"
#include "tcp_helper.h"
#include "lwip/inet_chksum.h"

#ifdef _MSC_VER
#pragma warning(disable: 4307) /* we explicitly wrap around TCP seqnos */
#endif

#if !LWIP_STATS || !TCP_STATS || !MEMP_STATS
#error "This tests needs TCP- and MEMP-statistics enabled"
#endif
#if TCP_SND_BUF <= TCP_WND
#error "This tests needs TCP_SND_BUF to be > TCP_WND"
#endif

/* used with check_seqnos() */
#define SEQNO1 (0xFFFFFF00 - TCP_MSS)
#define ISS    6510
static u32_t seqnos[] = {
    SEQNO1,
    SEQNO1 + (1 * TCP_MSS),
    SEQNO1 + (2 * TCP_MSS),
    SEQNO1 + (3 * TCP_MSS),
    SEQNO1 + (4 * TCP_MSS),
    SEQNO1 + (5 * TCP_MSS) };

static u8_t test_tcp_timer;

/* our own version of tcp_tmr so we can reset fast/slow timer state */
static void
test_tcp_tmr(void)
{
  tcp_fasttmr();
  if (++test_tcp_timer & 1) {
    tcp_slowtmr();
  }
}

/* Setups/teardown functions */
static struct netif *old_netif_list;
static struct netif *old_netif_default;

static void
tcp_setup(void)
{
  struct tcp_pcb dummy_pcb; /* we need this for tcp_next_iss() only */

  old_netif_list = netif_list;
  old_netif_default = netif_default;
  netif_list = NULL;
  netif_default = NULL;
  /* reset iss to default (6510) */
  tcp_ticks = 0;
  tcp_ticks = 0 - (tcp_next_iss(&dummy_pcb) - 6510);
  tcp_next_iss(&dummy_pcb);
  tcp_ticks = 0;

  test_tcp_timer = 0;
  tcp_remove_all();
  lwip_check_ensure_no_alloc(SKIP_POOL(MEMP_SYS_TIMEOUT));
}

static void
tcp_teardown(void)
{
  netif_list = NULL;
  netif_default = NULL;
  tcp_remove_all();
<<<<<<< HEAD
=======
  /* restore netif_list for next tests (e.g. loopif) */
  netif_list = old_netif_list;
  netif_default = old_netif_default;
  lwip_check_ensure_no_alloc(SKIP_POOL(MEMP_SYS_TIMEOUT));
>>>>>>> e6a8415d
}


/* Test functions */

/** Call tcp_new() and tcp_abort() and test memp stats */
START_TEST(test_tcp_new_abort)
{
  struct tcp_pcb* pcb;
  LWIP_UNUSED_ARG(_i);

  fail_unless(MEMP_STATS_GET(used, MEMP_TCP_PCB) == 0);

  pcb = tcp_new();
  fail_unless(pcb != NULL);
  if (pcb != NULL) {
    fail_unless(MEMP_STATS_GET(used, MEMP_TCP_PCB) == 1);
    tcp_abort(pcb);
    fail_unless(MEMP_STATS_GET(used, MEMP_TCP_PCB) == 0);
  }
}
END_TEST

/** Call tcp_new() and tcp_abort() and test memp stats */
START_TEST(test_tcp_listen_passive_open)
{
  struct tcp_pcb *pcb, *pcbl;
  struct tcp_pcb_listen *lpcb;
  struct netif netif;
  struct test_tcp_txcounters txcounters;
  struct test_tcp_counters counters;
  struct pbuf *p;
  ip_addr_t src_addr;
  err_t err;
  LWIP_UNUSED_ARG(_i);

  fail_unless(MEMP_STATS_GET(used, MEMP_TCP_PCB) == 0);

  test_tcp_init_netif(&netif, &txcounters, &test_local_ip, &test_netmask);
  /* initialize counter struct */
  memset(&counters, 0, sizeof(counters));

  pcb = tcp_new();
  EXPECT_RET(pcb != NULL);
  err = tcp_bind(pcb, &netif.ip_addr, 1234);
  EXPECT(err == ERR_OK);
  pcbl = tcp_listen(pcb);
  EXPECT_RET(pcbl != NULL);
  EXPECT_RET(pcbl != pcb);
  lpcb = (struct tcp_pcb_listen *)pcbl;

  ip_addr_set_ip4_u32_val(src_addr, lwip_htonl(lwip_ntohl(ip_addr_get_ip4_u32(&lpcb->local_ip)) + 1));

  /* check correct syn packet */
  p = tcp_create_segment(&src_addr, &lpcb->local_ip, 12345,
    lpcb->local_port, NULL, 0, 12345, 54321, TCP_SYN);
  EXPECT(p != NULL);
  if (p != NULL) {
    /* pass the segment to tcp_input */
    test_tcp_input(p, &netif);
    /* check if counters are as expected */
    EXPECT(txcounters.num_tx_calls == 1);
  }

  /* check syn packet with short length */
  p = tcp_create_segment(&src_addr, &lpcb->local_ip, 12345,
    lpcb->local_port, NULL, 0, 12345, 54321, TCP_SYN);
  EXPECT(p != NULL);
  EXPECT(p->next == NULL);
  if ((p != NULL) && (p->next == NULL)) {
    p->len -= 2;
    p->tot_len -= 2;
    /* pass the segment to tcp_input */
    test_tcp_input(p, &netif);
    /* check if counters are as expected */
    EXPECT(txcounters.num_tx_calls == 1);
  }

  tcp_close(pcbl);
}
END_TEST

/** Create an ESTABLISHED pcb and check if receive callback is called */
START_TEST(test_tcp_recv_inseq)
{
  struct test_tcp_counters counters;
  struct tcp_pcb* pcb;
  struct pbuf* p;
  char data[] = {1, 2, 3, 4};
  u16_t data_len;
  struct netif netif;
  struct test_tcp_txcounters txcounters;
  LWIP_UNUSED_ARG(_i);

  /* initialize local vars */
  test_tcp_init_netif(&netif, &txcounters, &test_local_ip, &test_netmask);
  data_len = sizeof(data);
  /* initialize counter struct */
  memset(&counters, 0, sizeof(counters));
  counters.expected_data_len = data_len;
  counters.expected_data = data;

  /* create and initialize the pcb */
  pcb = test_tcp_new_counters_pcb(&counters);
  EXPECT_RET(pcb != NULL);
  tcp_set_state(pcb, ESTABLISHED, &test_local_ip, &test_remote_ip, TEST_LOCAL_PORT, TEST_REMOTE_PORT);

  /* create a segment */
  p = tcp_create_rx_segment(pcb, counters.expected_data, data_len, 0, 0, 0);
  EXPECT(p != NULL);
  if (p != NULL) {
    /* pass the segment to tcp_input */
    test_tcp_input(p, &netif);
    /* check if counters are as expected */
    EXPECT(counters.close_calls == 0);
    EXPECT(counters.recv_calls == 1);
    EXPECT(counters.recved_bytes == data_len);
    EXPECT(counters.err_calls == 0);
  }

  /* make sure the pcb is freed */
  EXPECT(MEMP_STATS_GET(used, MEMP_TCP_PCB) == 1);
  tcp_abort(pcb);
  EXPECT(MEMP_STATS_GET(used, MEMP_TCP_PCB) == 0);
}
END_TEST

/** Create an ESTABLISHED pcb and check if receive callback is called if a segment
 * overlapping rcv_nxt is received */
START_TEST(test_tcp_recv_inseq_trim)
{
  struct test_tcp_counters counters;
  struct tcp_pcb* pcb;
  struct pbuf* p;
  char data[PBUF_POOL_BUFSIZE*2];
  u16_t data_len;
  struct netif netif;
  struct test_tcp_txcounters txcounters;
  const u32_t new_data_len = 40;
  LWIP_UNUSED_ARG(_i);

  /* initialize local vars */
  test_tcp_init_netif(&netif, &txcounters, &test_local_ip, &test_netmask);
  data_len = sizeof(data);
  memset(data, 0, sizeof(data));
  /* initialize counter struct */
  memset(&counters, 0, sizeof(counters));
  counters.expected_data_len = data_len;
  counters.expected_data = data;

  /* create and initialize the pcb */
  pcb = test_tcp_new_counters_pcb(&counters);
  EXPECT_RET(pcb != NULL);
  tcp_set_state(pcb, ESTABLISHED, &test_local_ip, &test_remote_ip, TEST_LOCAL_PORT, TEST_REMOTE_PORT);

  /* create a segment (with an overlapping/old seqno so that the new data begins in the 2nd pbuf) */
  p = tcp_create_rx_segment(pcb, counters.expected_data, data_len, (u32_t)(0-(data_len-new_data_len)), 0, 0);
  EXPECT(p != NULL);
  if (p != NULL) {
    EXPECT(p->next != NULL);
    if (p->next != NULL) {
      EXPECT(p->next->next != NULL);
    }
  }
  if ((p != NULL) && (p->next != NULL) && (p->next->next != NULL)) {
    /* pass the segment to tcp_input */
    test_tcp_input(p, &netif);
    /* check if counters are as expected */
    EXPECT(counters.close_calls == 0);
    EXPECT(counters.recv_calls == 1);
    EXPECT(counters.recved_bytes == new_data_len);
    EXPECT(counters.err_calls == 0);
  }

  /* make sure the pcb is freed */
  EXPECT(MEMP_STATS_GET(used, MEMP_TCP_PCB) == 1);
  tcp_abort(pcb);
  EXPECT(MEMP_STATS_GET(used, MEMP_TCP_PCB) == 0);
}
END_TEST

static err_t test_tcp_recv_expect1byte(void* arg, struct tcp_pcb* pcb, struct pbuf* p, err_t err);

static err_t
test_tcp_recv_expectclose(void* arg, struct tcp_pcb* pcb, struct pbuf* p, err_t err)
{
  EXPECT_RETX(pcb != NULL, ERR_OK);
  EXPECT_RETX(err == ERR_OK, ERR_OK);
  LWIP_UNUSED_ARG(arg);

  if (p != NULL) {
    fail();
  } else {
    /* correct: FIN received; close our end, too */
    err_t err2 = tcp_close(pcb);
    fail_unless(err2 == ERR_OK);
    /* set back to some other rx function, just to not get here again */
    tcp_recv(pcb, test_tcp_recv_expect1byte);
  }
  return ERR_OK;
}

static err_t
test_tcp_recv_expect1byte(void* arg, struct tcp_pcb* pcb, struct pbuf* p, err_t err)
{
  EXPECT_RETX(pcb != NULL, ERR_OK);
  EXPECT_RETX(err == ERR_OK, ERR_OK);
  LWIP_UNUSED_ARG(arg);

  if (p != NULL) {
    if ((p->len == 1) && (p->tot_len == 1)) {
      tcp_recv(pcb, test_tcp_recv_expectclose);
    } else {
      fail();
    }
    pbuf_free(p);
  } else {
    fail();
  }
  return ERR_OK;
}

START_TEST(test_tcp_passive_close)
{
  struct test_tcp_counters counters;
  struct tcp_pcb* pcb;
  struct pbuf* p;
  char data = 0x0f;
  struct netif netif;
  struct test_tcp_txcounters txcounters;
  LWIP_UNUSED_ARG(_i);

  /* initialize local vars */
  test_tcp_init_netif(&netif, &txcounters, &test_local_ip, &test_netmask);

  /* initialize counter struct */
  memset(&counters, 0, sizeof(counters));
  counters.expected_data_len = 1;
  counters.expected_data = &data;

  /* create and initialize the pcb */
  pcb = test_tcp_new_counters_pcb(&counters);
  EXPECT_RET(pcb != NULL);
  tcp_set_state(pcb, ESTABLISHED, &test_local_ip, &test_remote_ip, TEST_LOCAL_PORT, TEST_REMOTE_PORT);

  /* create a segment without data */
  p = tcp_create_rx_segment(pcb, &data, 1, 0, 0, TCP_FIN);
  EXPECT(p != NULL);
  if (p != NULL) {
    tcp_recv(pcb, test_tcp_recv_expect1byte);
    /* pass the segment to tcp_input */
    test_tcp_input(p, &netif);
  }
  /* don't free the pcb here (part of the test!) */
}
END_TEST

/** Check that we handle malformed tcp headers, and discard the pbuf(s) */
START_TEST(test_tcp_malformed_header)
{
  struct test_tcp_counters counters;
  struct tcp_pcb* pcb;
  struct pbuf* p;
  char data[] = {1, 2, 3, 4};
  u16_t data_len, chksum;
  struct netif netif;
  struct test_tcp_txcounters txcounters;
  struct tcp_hdr *hdr;
  LWIP_UNUSED_ARG(_i);

  /* initialize local vars */
  test_tcp_init_netif(&netif, &txcounters, &test_local_ip, &test_netmask);
  data_len = sizeof(data);
  /* initialize counter struct */
  memset(&counters, 0, sizeof(counters));
  counters.expected_data_len = data_len;
  counters.expected_data = data;

  /* create and initialize the pcb */
  pcb = test_tcp_new_counters_pcb(&counters);
  EXPECT_RET(pcb != NULL);
  tcp_set_state(pcb, ESTABLISHED, &test_local_ip, &test_remote_ip, TEST_LOCAL_PORT, TEST_REMOTE_PORT);

  /* create a segment */
  p = tcp_create_rx_segment(pcb, counters.expected_data, data_len, 0, 0, 0);

  pbuf_header(p, -(s16_t)sizeof(struct ip_hdr));

  hdr = (struct tcp_hdr *)p->payload;
  TCPH_HDRLEN_FLAGS_SET(hdr, 15, 0x3d1);

  hdr->chksum = 0;

  chksum = ip_chksum_pseudo(p, IP_PROTO_TCP, p->tot_len,
                             &test_remote_ip, &test_local_ip);

  hdr->chksum = chksum;

  pbuf_header(p, sizeof(struct ip_hdr));

  EXPECT(p != NULL);
  EXPECT(p->next == NULL);
  if (p != NULL) {
    /* pass the segment to tcp_input */
    test_tcp_input(p, &netif);
    /* check if counters are as expected */
    EXPECT(counters.close_calls == 0);
    EXPECT(counters.recv_calls == 0);
    EXPECT(counters.recved_bytes == 0);
    EXPECT(counters.err_calls == 0);
  }

  /* make sure the pcb is freed */
  EXPECT(MEMP_STATS_GET(used, MEMP_TCP_PCB) == 1);
  tcp_abort(pcb);
  EXPECT(MEMP_STATS_GET(used, MEMP_TCP_PCB) == 0);
}
END_TEST


/** Provoke fast retransmission by duplicate ACKs and then recover by ACKing all sent data.
 * At the end, send more data. */
START_TEST(test_tcp_fast_retx_recover)
{
  struct netif netif;
  struct test_tcp_txcounters txcounters;
  struct test_tcp_counters counters;
  struct tcp_pcb* pcb;
  struct pbuf* p;
  char data1[] = { 1,  2,  3,  4};
  char data2[] = { 5,  6,  7,  8};
  char data3[] = { 9, 10, 11, 12};
  char data4[] = {13, 14, 15, 16};
  char data5[] = {17, 18, 19, 20};
  char data6[TCP_MSS] = {21, 22, 23, 24};
  err_t err;
  LWIP_UNUSED_ARG(_i);

  /* initialize local vars */
  test_tcp_init_netif(&netif, &txcounters, &test_local_ip, &test_netmask);
  memset(&counters, 0, sizeof(counters));

  /* create and initialize the pcb */
  pcb = test_tcp_new_counters_pcb(&counters);
  EXPECT_RET(pcb != NULL);
  tcp_set_state(pcb, ESTABLISHED, &test_local_ip, &test_remote_ip, TEST_LOCAL_PORT, TEST_REMOTE_PORT);
  pcb->mss = TCP_MSS;
  /* disable initial congestion window (we don't send a SYN here...) */
  pcb->cwnd = pcb->snd_wnd;

  /* send data1 */
  err = tcp_write(pcb, data1, sizeof(data1), TCP_WRITE_FLAG_COPY);
  EXPECT_RET(err == ERR_OK);
  err = tcp_output(pcb);
  EXPECT_RET(err == ERR_OK);
  EXPECT_RET(txcounters.num_tx_calls == 1);
  EXPECT_RET(txcounters.num_tx_bytes == sizeof(data1) + sizeof(struct tcp_hdr) + sizeof(struct ip_hdr));
  memset(&txcounters, 0, sizeof(txcounters));
 /* "recv" ACK for data1 */
  p = tcp_create_rx_segment(pcb, NULL, 0, 0, 4, TCP_ACK);
  EXPECT_RET(p != NULL);
  test_tcp_input(p, &netif);
  EXPECT_RET(txcounters.num_tx_calls == 0);
  EXPECT_RET(pcb->unacked == NULL);
  /* send data2 */
  err = tcp_write(pcb, data2, sizeof(data2), TCP_WRITE_FLAG_COPY);
  EXPECT_RET(err == ERR_OK);
  err = tcp_output(pcb);
  EXPECT_RET(err == ERR_OK);
  EXPECT_RET(txcounters.num_tx_calls == 1);
  EXPECT_RET(txcounters.num_tx_bytes == sizeof(data2) + sizeof(struct tcp_hdr) + sizeof(struct ip_hdr));
  memset(&txcounters, 0, sizeof(txcounters));
  /* duplicate ACK for data1 (data2 is lost) */
  p = tcp_create_rx_segment(pcb, NULL, 0, 0, 0, TCP_ACK);
  EXPECT_RET(p != NULL);
  test_tcp_input(p, &netif);
  EXPECT_RET(txcounters.num_tx_calls == 0);
  EXPECT_RET(pcb->dupacks == 1);
  /* send data3 */
  err = tcp_write(pcb, data3, sizeof(data3), TCP_WRITE_FLAG_COPY);
  EXPECT_RET(err == ERR_OK);
  err = tcp_output(pcb);
  EXPECT_RET(err == ERR_OK);
  /* nagle enabled, no tx calls */
  EXPECT_RET(txcounters.num_tx_calls == 0);
  EXPECT_RET(txcounters.num_tx_bytes == 0);
  memset(&txcounters, 0, sizeof(txcounters));
  /* 2nd duplicate ACK for data1 (data2 and data3 are lost) */
  p = tcp_create_rx_segment(pcb, NULL, 0, 0, 0, TCP_ACK);
  EXPECT_RET(p != NULL);
  test_tcp_input(p, &netif);
  EXPECT_RET(txcounters.num_tx_calls == 0);
  EXPECT_RET(pcb->dupacks == 2);
  /* queue data4, don't send it (unsent-oversize is != 0) */
  err = tcp_write(pcb, data4, sizeof(data4), TCP_WRITE_FLAG_COPY);
  EXPECT_RET(err == ERR_OK);
  /* 3nd duplicate ACK for data1 (data2 and data3 are lost) -> fast retransmission */
  p = tcp_create_rx_segment(pcb, NULL, 0, 0, 0, TCP_ACK);
  EXPECT_RET(p != NULL);
  test_tcp_input(p, &netif);
  /*EXPECT_RET(txcounters.num_tx_calls == 1);*/
  EXPECT_RET(pcb->dupacks == 3);
  memset(&txcounters, 0, sizeof(txcounters));
  /* @todo: check expected data?*/
  
  /* send data5, not output yet */
  err = tcp_write(pcb, data5, sizeof(data5), TCP_WRITE_FLAG_COPY);
  EXPECT_RET(err == ERR_OK);
  /*err = tcp_output(pcb);
  EXPECT_RET(err == ERR_OK);*/
  EXPECT_RET(txcounters.num_tx_calls == 0);
  EXPECT_RET(txcounters.num_tx_bytes == 0);
  memset(&txcounters, 0, sizeof(txcounters));
  {
    int i = 0;
    do
    {
      err = tcp_write(pcb, data6, TCP_MSS, TCP_WRITE_FLAG_COPY);
      i++;
    }while(err == ERR_OK);
    EXPECT_RET(err != ERR_OK);
  }
  err = tcp_output(pcb);
  EXPECT_RET(err == ERR_OK);
  /*EXPECT_RET(txcounters.num_tx_calls == 0);
  EXPECT_RET(txcounters.num_tx_bytes == 0);*/
  memset(&txcounters, 0, sizeof(txcounters));

  /* send even more data */
  err = tcp_write(pcb, data5, sizeof(data5), TCP_WRITE_FLAG_COPY);
  EXPECT_RET(err == ERR_OK);
  err = tcp_output(pcb);
  EXPECT_RET(err == ERR_OK);
  /* ...and even more data */
  err = tcp_write(pcb, data5, sizeof(data5), TCP_WRITE_FLAG_COPY);
  EXPECT_RET(err == ERR_OK);
  err = tcp_output(pcb);
  EXPECT_RET(err == ERR_OK);
  /* ...and even more data */
  err = tcp_write(pcb, data5, sizeof(data5), TCP_WRITE_FLAG_COPY);
  EXPECT_RET(err == ERR_OK);
  err = tcp_output(pcb);
  EXPECT_RET(err == ERR_OK);
  /* ...and even more data */
  err = tcp_write(pcb, data5, sizeof(data5), TCP_WRITE_FLAG_COPY);
  EXPECT_RET(err == ERR_OK);
  err = tcp_output(pcb);
  EXPECT_RET(err == ERR_OK);

  /* send ACKs for data2 and data3 */
  p = tcp_create_rx_segment(pcb, NULL, 0, 0, 12, TCP_ACK);
  EXPECT_RET(p != NULL);
  test_tcp_input(p, &netif);
  /*EXPECT_RET(txcounters.num_tx_calls == 0);*/

  /* ...and even more data */
  err = tcp_write(pcb, data5, sizeof(data5), TCP_WRITE_FLAG_COPY);
  EXPECT_RET(err == ERR_OK);
  err = tcp_output(pcb);
  EXPECT_RET(err == ERR_OK);
  /* ...and even more data */
  err = tcp_write(pcb, data5, sizeof(data5), TCP_WRITE_FLAG_COPY);
  EXPECT_RET(err == ERR_OK);
  err = tcp_output(pcb);
  EXPECT_RET(err == ERR_OK);

#if 0
  /* create expected segment */
  p1 = tcp_create_rx_segment(pcb, counters.expected_data, data_len, 0, 0, 0);
  EXPECT_RET(p != NULL);
  if (p != NULL) {
    /* pass the segment to tcp_input */
    test_tcp_input(p, &netif);
    /* check if counters are as expected */
    EXPECT_RET(counters.close_calls == 0);
    EXPECT_RET(counters.recv_calls == 1);
    EXPECT_RET(counters.recved_bytes == data_len);
    EXPECT_RET(counters.err_calls == 0);
  }
#endif
  /* make sure the pcb is freed */
  EXPECT_RET(MEMP_STATS_GET(used, MEMP_TCP_PCB) == 1);
  tcp_abort(pcb);
  EXPECT_RET(MEMP_STATS_GET(used, MEMP_TCP_PCB) == 0);
}
END_TEST

static u8_t tx_data[TCP_WND*2];

static void
check_seqnos(struct tcp_seg *segs, int num_expected, u32_t *seqnos_expected)
{
  struct tcp_seg *s = segs;
  int i;
  for (i = 0; i < num_expected; i++, s = s->next) {
    EXPECT_RET(s != NULL);
    EXPECT(s->tcphdr->seqno == htonl(seqnos_expected[i]));
  }
  EXPECT(s == NULL);
}

/** Send data with sequence numbers that wrap around the u32_t range.
 * Then, provoke fast retransmission by duplicate ACKs and check that all
 * segment lists are still properly sorted. */
START_TEST(test_tcp_fast_rexmit_wraparound)
{
  struct netif netif;
  struct test_tcp_txcounters txcounters;
  struct test_tcp_counters counters;
  struct tcp_pcb* pcb;
  struct pbuf* p;
  err_t err;
  size_t i;
  u16_t sent_total = 0;
  LWIP_UNUSED_ARG(_i);

  for (i = 0; i < sizeof(tx_data); i++) {
    tx_data[i] = (u8_t)i;
  }

  /* initialize local vars */
  test_tcp_init_netif(&netif, &txcounters, &test_local_ip, &test_netmask);
  memset(&counters, 0, sizeof(counters));

  /* create and initialize the pcb */
  tcp_ticks = SEQNO1 - ISS;
  pcb = test_tcp_new_counters_pcb(&counters);
  EXPECT_RET(pcb != NULL);
  tcp_set_state(pcb, ESTABLISHED, &test_local_ip, &test_remote_ip, TEST_LOCAL_PORT, TEST_REMOTE_PORT);
  pcb->mss = TCP_MSS;
  /* disable initial congestion window (we don't send a SYN here...) */
  pcb->cwnd = 2*TCP_MSS;
  /* start in congestion advoidance */
  pcb->ssthresh = pcb->cwnd;

  /* send 6 mss-sized segments */
  for (i = 0; i < 6; i++) {
    err = tcp_write(pcb, &tx_data[sent_total], TCP_MSS, TCP_WRITE_FLAG_COPY);
    EXPECT_RET(err == ERR_OK);
    sent_total += TCP_MSS;
  }
  check_seqnos(pcb->unsent, 6, seqnos);
  EXPECT(pcb->unacked == NULL);
  err = tcp_output(pcb);
  EXPECT(txcounters.num_tx_calls == 2);
  EXPECT(txcounters.num_tx_bytes == 2 * (TCP_MSS + 40U));
  memset(&txcounters, 0, sizeof(txcounters));

  check_seqnos(pcb->unacked, 2, seqnos);
  check_seqnos(pcb->unsent, 4, &seqnos[2]);

  /* ACK the first segment */
  p = tcp_create_rx_segment(pcb, NULL, 0, 0, TCP_MSS, TCP_ACK);
  test_tcp_input(p, &netif);
  /* ensure this didn't trigger a retransmission. Only one
  segment should be transmitted because cwnd opened up by
  TCP_MSS and a fraction since we are in congestion avoidance */
  EXPECT(txcounters.num_tx_calls == 1);
  EXPECT(txcounters.num_tx_bytes == TCP_MSS + 40U);
  memset(&txcounters, 0, sizeof(txcounters));
  check_seqnos(pcb->unacked, 2, &seqnos[1]);
  check_seqnos(pcb->unsent, 3, &seqnos[3]);

  /* 3 dupacks */
  EXPECT(pcb->dupacks == 0);
  p = tcp_create_rx_segment(pcb, NULL, 0, 0, 0, TCP_ACK);
  test_tcp_input(p, &netif);
  EXPECT(txcounters.num_tx_calls == 0);
  EXPECT(pcb->dupacks == 1);
  p = tcp_create_rx_segment(pcb, NULL, 0, 0, 0, TCP_ACK);
  test_tcp_input(p, &netif);
  EXPECT(txcounters.num_tx_calls == 0);
  EXPECT(pcb->dupacks == 2);
  /* 3rd dupack -> fast rexmit */
  p = tcp_create_rx_segment(pcb, NULL, 0, 0, 0, TCP_ACK);
  test_tcp_input(p, &netif);
  EXPECT(pcb->dupacks == 3);
  EXPECT(txcounters.num_tx_calls == 4);
  memset(&txcounters, 0, sizeof(txcounters));
  EXPECT(pcb->unsent == NULL);
  check_seqnos(pcb->unacked, 5, &seqnos[1]);

  /* make sure the pcb is freed */
  EXPECT_RET(MEMP_STATS_GET(used, MEMP_TCP_PCB) == 1);
  tcp_abort(pcb);
  EXPECT_RET(MEMP_STATS_GET(used, MEMP_TCP_PCB) == 0);
}
END_TEST

/** Send data with sequence numbers that wrap around the u32_t range.
 * Then, provoke RTO retransmission and check that all
 * segment lists are still properly sorted. */
START_TEST(test_tcp_rto_rexmit_wraparound)
{
  struct netif netif;
  struct test_tcp_txcounters txcounters;
  struct test_tcp_counters counters;
  struct tcp_pcb* pcb;
  struct tcp_pcb dummy_pcb_for_iss; /* we need this for tcp_next_iss() only */
  err_t err;
  size_t i;
  u16_t sent_total = 0;
  LWIP_UNUSED_ARG(_i);

  for (i = 0; i < sizeof(tx_data); i++) {
    tx_data[i] = (u8_t)i;
  }

  /* initialize local vars */
  test_tcp_init_netif(&netif, &txcounters, &test_local_ip, &test_netmask);
  memset(&counters, 0, sizeof(counters));

  /* create and initialize the pcb */
  tcp_ticks = 0;
  tcp_ticks = 0 - tcp_next_iss(&dummy_pcb_for_iss);
  tcp_ticks = SEQNO1 - tcp_next_iss(&dummy_pcb_for_iss);
  pcb = test_tcp_new_counters_pcb(&counters);
  EXPECT_RET(pcb != NULL);
  tcp_set_state(pcb, ESTABLISHED, &test_local_ip, &test_remote_ip, TEST_LOCAL_PORT, TEST_REMOTE_PORT);
  pcb->mss = TCP_MSS;
  /* disable initial congestion window (we don't send a SYN here...) */
  pcb->cwnd = 2*TCP_MSS;

  /* send 6 mss-sized segments */
  for (i = 0; i < 6; i++) {
    err = tcp_write(pcb, &tx_data[sent_total], TCP_MSS, TCP_WRITE_FLAG_COPY);
    EXPECT_RET(err == ERR_OK);
    sent_total += TCP_MSS;
  }
  check_seqnos(pcb->unsent, 6, seqnos);
  EXPECT(pcb->unacked == NULL);
  err = tcp_output(pcb);
  EXPECT(txcounters.num_tx_calls == 2);
  EXPECT(txcounters.num_tx_bytes == 2 * (TCP_MSS + 40U));
  memset(&txcounters, 0, sizeof(txcounters));

  check_seqnos(pcb->unacked, 2, seqnos);
  check_seqnos(pcb->unsent, 4, &seqnos[2]);

  /* call the tcp timer some times */
  for (i = 0; i < 10; i++) {
    test_tcp_tmr();
    EXPECT(txcounters.num_tx_calls == 0);
  }
  /* 11th call to tcp_tmr: RTO rexmit fires */
  test_tcp_tmr();
  EXPECT(txcounters.num_tx_calls == 1);
  check_seqnos(pcb->unacked, 1, seqnos);
  check_seqnos(pcb->unsent, 5, &seqnos[1]);

  /* fake greater cwnd */
  pcb->cwnd = pcb->snd_wnd;
  /* send more data */
  err = tcp_output(pcb);
  EXPECT(err == ERR_OK);
  /* check queues are sorted */
  EXPECT(pcb->unsent == NULL);
  check_seqnos(pcb->unacked, 6, seqnos);

  /* make sure the pcb is freed */
  EXPECT_RET(MEMP_STATS_GET(used, MEMP_TCP_PCB) == 1);
  tcp_abort(pcb);
  EXPECT_RET(MEMP_STATS_GET(used, MEMP_TCP_PCB) == 0);
}
END_TEST

/** Provoke fast retransmission by duplicate ACKs and then recover by ACKing all sent data.
 * At the end, send more data. */
static void test_tcp_tx_full_window_lost(u8_t zero_window_probe_from_unsent)
{
  struct netif netif;
  struct test_tcp_txcounters txcounters;
  struct test_tcp_counters counters;
  struct tcp_pcb* pcb;
  struct pbuf *p;
  err_t err;
  size_t i;
  u16_t sent_total;
  u8_t expected = 0xFE;

  for (i = 0; i < sizeof(tx_data); i++) {
    u8_t d = (u8_t)i;
    if (d == 0xFE) {
      d = 0xF0;
    }
    tx_data[i] = d;
  }
  if (zero_window_probe_from_unsent) {
    tx_data[TCP_WND] = expected;
  } else {
    tx_data[0] = expected;
  }

  /* initialize local vars */
  test_tcp_init_netif(&netif, &txcounters, &test_local_ip, &test_netmask);
  memset(&counters, 0, sizeof(counters));

  /* create and initialize the pcb */
  pcb = test_tcp_new_counters_pcb(&counters);
  EXPECT_RET(pcb != NULL);
  tcp_set_state(pcb, ESTABLISHED, &test_local_ip, &test_remote_ip, TEST_LOCAL_PORT, TEST_REMOTE_PORT);
  pcb->mss = TCP_MSS;
  /* disable initial congestion window (we don't send a SYN here...) */
  pcb->cwnd = pcb->snd_wnd;

  /* send a full window (minus 1 packets) of TCP data in MSS-sized chunks */
  sent_total = 0;
  if ((TCP_WND - TCP_MSS) % TCP_MSS != 0) {
    u16_t initial_data_len = (TCP_WND - TCP_MSS) % TCP_MSS;
    err = tcp_write(pcb, &tx_data[sent_total], initial_data_len, TCP_WRITE_FLAG_COPY);
    EXPECT_RET(err == ERR_OK);
    err = tcp_output(pcb);
    EXPECT_RET(err == ERR_OK);
    EXPECT(txcounters.num_tx_calls == 1);
    EXPECT(txcounters.num_tx_bytes == initial_data_len + 40U);
    memset(&txcounters, 0, sizeof(txcounters));
    sent_total += initial_data_len;
  }
  for (; sent_total < (TCP_WND - TCP_MSS); sent_total += TCP_MSS) {
    err = tcp_write(pcb, &tx_data[sent_total], TCP_MSS, TCP_WRITE_FLAG_COPY);
    EXPECT_RET(err == ERR_OK);
    err = tcp_output(pcb);
    EXPECT_RET(err == ERR_OK);
    EXPECT(txcounters.num_tx_calls == 1);
    EXPECT(txcounters.num_tx_bytes == TCP_MSS + 40U);
    memset(&txcounters, 0, sizeof(txcounters));
  }
  EXPECT(sent_total == (TCP_WND - TCP_MSS));

  /* now ACK the packet before the first */
  p = tcp_create_rx_segment(pcb, NULL, 0, 0, 0, TCP_ACK);
  test_tcp_input(p, &netif);
  /* ensure this didn't trigger a retransmission */
  EXPECT(txcounters.num_tx_calls == 0);
  EXPECT(txcounters.num_tx_bytes == 0);

  EXPECT(pcb->persist_backoff == 0);
  /* send the last packet, now a complete window has been sent */
  err = tcp_write(pcb, &tx_data[sent_total], TCP_MSS, TCP_WRITE_FLAG_COPY);
  sent_total += TCP_MSS;
  EXPECT_RET(err == ERR_OK);
  err = tcp_output(pcb);
  EXPECT_RET(err == ERR_OK);
  EXPECT(txcounters.num_tx_calls == 1);
  EXPECT(txcounters.num_tx_bytes == TCP_MSS + 40U);
  memset(&txcounters, 0, sizeof(txcounters));
  EXPECT(pcb->persist_backoff == 0);

  if (zero_window_probe_from_unsent) {
    /* ACK all data but close the TX window */
    p = tcp_create_rx_segment_wnd(pcb, NULL, 0, 0, TCP_WND, TCP_ACK, 0);
    test_tcp_input(p, &netif);
    /* ensure this didn't trigger any transmission */
    EXPECT(txcounters.num_tx_calls == 0);
    EXPECT(txcounters.num_tx_bytes == 0);
    /* window is completely full, but persist timer is off since send buffer is empty */
    EXPECT(pcb->snd_wnd == 0);
    EXPECT(pcb->persist_backoff == 0);
  }

  /* send one byte more (out of window) -> persist timer starts */
  err = tcp_write(pcb, &tx_data[sent_total], 1, TCP_WRITE_FLAG_COPY);
  EXPECT_RET(err == ERR_OK);
  err = tcp_output(pcb);
  EXPECT_RET(err == ERR_OK);
  EXPECT(txcounters.num_tx_calls == 0);
  EXPECT(txcounters.num_tx_bytes == 0);
  memset(&txcounters, 0, sizeof(txcounters));
  if (!zero_window_probe_from_unsent) {
    /* no persist timer unless a zero window announcement has been received */
    EXPECT(pcb->persist_backoff == 0);
  } else {
    EXPECT(pcb->persist_backoff == 1);

    /* call tcp_timer some more times to let persist timer count up */
    for (i = 0; i < 4; i++) {
      test_tcp_tmr();
      EXPECT(txcounters.num_tx_calls == 0);
      EXPECT(txcounters.num_tx_bytes == 0);
    }

    /* this should trigger the zero-window-probe */
    txcounters.copy_tx_packets = 1;
    test_tcp_tmr();
    txcounters.copy_tx_packets = 0;
    EXPECT(txcounters.num_tx_calls == 1);
    EXPECT(txcounters.num_tx_bytes == 1 + 40U);
    EXPECT(txcounters.tx_packets != NULL);
    if (txcounters.tx_packets != NULL) {
      u8_t sent;
      u16_t ret;
      ret = pbuf_copy_partial(txcounters.tx_packets, &sent, 1, 40U);
      EXPECT(ret == 1);
      EXPECT(sent == expected);
    }
    if (txcounters.tx_packets != NULL) {
      pbuf_free(txcounters.tx_packets);
      txcounters.tx_packets = NULL;
    }
  }

  /* make sure the pcb is freed */
  EXPECT_RET(MEMP_STATS_GET(used, MEMP_TCP_PCB) == 1);
  tcp_abort(pcb);
  EXPECT_RET(MEMP_STATS_GET(used, MEMP_TCP_PCB) == 0);
}

START_TEST(test_tcp_tx_full_window_lost_from_unsent)
{
  LWIP_UNUSED_ARG(_i);
  test_tcp_tx_full_window_lost(1);
}
END_TEST

START_TEST(test_tcp_tx_full_window_lost_from_unacked)
{
  LWIP_UNUSED_ARG(_i);
  test_tcp_tx_full_window_lost(0);
}
END_TEST

/** Send data, provoke retransmission and then add data to a segment
 * that already has been sent before. */
START_TEST(test_tcp_retx_add_to_sent)
{
  struct netif netif;
  struct test_tcp_txcounters txcounters;
  struct test_tcp_counters counters;
  struct tcp_pcb* pcb;
  struct pbuf* p;
  char data1a[] = {  1,  2,  3};
  char data1b[] = {  4};
  char data2a[] = {  5,  6,  7,  8};
  char data2b[] = {  5,  6,  7};
  char data3[] = {  9, 10, 11, 12, 12};
  char data4[] = { 13, 14, 15, 16,17};
  err_t err;
  int i;
  LWIP_UNUSED_ARG(_i);

  /* initialize local vars */
  test_tcp_init_netif(&netif, &txcounters, &test_local_ip, &test_netmask);
  memset(&counters, 0, sizeof(counters));

  /* create and initialize the pcb */
  pcb = test_tcp_new_counters_pcb(&counters);
  EXPECT_RET(pcb != NULL);
  tcp_set_state(pcb, ESTABLISHED, &test_local_ip, &test_remote_ip, TEST_LOCAL_PORT, TEST_REMOTE_PORT);
  pcb->mss = TCP_MSS;
  /* disable initial congestion window (we don't send a SYN here...) */
  pcb->cwnd = pcb->snd_wnd;

  /* send data1 */
  err = tcp_write(pcb, data1a, sizeof(data1a), TCP_WRITE_FLAG_COPY);
  EXPECT_RET(err == ERR_OK);
  err = tcp_write(pcb, data1b, sizeof(data1b), TCP_WRITE_FLAG_COPY);
  EXPECT_RET(err == ERR_OK);
  err = tcp_output(pcb);
  EXPECT_RET(err == ERR_OK);
  EXPECT_RET(txcounters.num_tx_calls == 1);
  EXPECT_RET(txcounters.num_tx_bytes == sizeof(data1a) + sizeof(data1b) + sizeof(struct tcp_hdr) + sizeof(struct ip_hdr));
  memset(&txcounters, 0, sizeof(txcounters));
 /* "recv" ACK for data1 */
  p = tcp_create_rx_segment(pcb, NULL, 0, 0, 4, TCP_ACK);
  EXPECT_RET(p != NULL);
  test_tcp_input(p, &netif);
  EXPECT_RET(txcounters.num_tx_calls == 0);
  EXPECT_RET(pcb->unacked == NULL);
  /* send data2 */
  err = tcp_write(pcb, data2a, sizeof(data2a), TCP_WRITE_FLAG_COPY);
  EXPECT_RET(err == ERR_OK);
  err = tcp_write(pcb, data2b, sizeof(data2b), TCP_WRITE_FLAG_COPY);
  EXPECT_RET(err == ERR_OK);
  err = tcp_output(pcb);
  EXPECT_RET(err == ERR_OK);
  EXPECT_RET(txcounters.num_tx_calls == 1);
  EXPECT_RET(txcounters.num_tx_bytes == sizeof(data2a) + sizeof(data2b) + sizeof(struct tcp_hdr) + sizeof(struct ip_hdr));
  memset(&txcounters, 0, sizeof(txcounters));
  /* send data3 */
  err = tcp_write(pcb, data3, sizeof(data3), TCP_WRITE_FLAG_COPY);
  EXPECT_RET(err == ERR_OK);
  err = tcp_output(pcb);
  EXPECT_RET(err == ERR_OK);
  EXPECT_RET(txcounters.num_tx_calls == 0);
  EXPECT_RET(txcounters.num_tx_bytes == 0);
  memset(&txcounters, 0, sizeof(txcounters));

  /* data3 not sent yet (nagle) */
  EXPECT_RET(pcb->unacked != NULL);
  EXPECT_RET(pcb->unsent != NULL);

  /* disable nagle for this test so data to sent segment can be added below... */
  tcp_nagle_disable(pcb);

  /* call the tcp timer some times */
  for (i = 0; i < 20; i++) {
    test_tcp_tmr();
    if (txcounters.num_tx_calls != 0) {
      break;
    }
  }
  /* data3 sent */
  EXPECT_RET(txcounters.num_tx_calls == 1);
  EXPECT_RET(txcounters.num_tx_bytes == sizeof(data3) + sizeof(struct tcp_hdr) + sizeof(struct ip_hdr));
  EXPECT_RET(pcb->unacked != NULL);
  EXPECT_RET(pcb->unsent == NULL);
  memset(&txcounters, 0, sizeof(txcounters));

  tcp_nagle_enable(pcb);

  /* call the tcp timer some times */
  for (i = 0; i < 20; i++) {
    test_tcp_tmr();
    if (txcounters.num_tx_calls != 0) {
      break;
    }
  }
  /* RTO: rexmit of data2 */
  EXPECT_RET(txcounters.num_tx_calls == 1);
  EXPECT_RET(txcounters.num_tx_bytes == sizeof(data2a) + sizeof(data2b) + sizeof(struct tcp_hdr) + sizeof(struct ip_hdr));
  EXPECT_RET(pcb->unacked != NULL);
  EXPECT_RET(pcb->unsent != NULL);
  memset(&txcounters, 0, sizeof(txcounters));

  /* send data4 */
  err = tcp_write(pcb, data4, sizeof(data4), TCP_WRITE_FLAG_COPY);
  EXPECT_RET(err == ERR_OK);
  /* disable nagle for this test so data to transmit without further ACKs... */
  tcp_nagle_disable(pcb);
  err = tcp_output(pcb);
  EXPECT_RET(err == ERR_OK);
  /* nagle enabled, no tx calls */
  EXPECT_RET(txcounters.num_tx_calls == 1);
  EXPECT_RET(txcounters.num_tx_bytes == sizeof(data3) + sizeof(data4) + sizeof(struct tcp_hdr) + sizeof(struct ip_hdr));
  memset(&txcounters, 0, sizeof(txcounters));
  /* make sure the pcb is freed */
  EXPECT_RET(MEMP_STATS_GET(used, MEMP_TCP_PCB) == 1);
  tcp_abort(pcb);
  EXPECT_RET(MEMP_STATS_GET(used, MEMP_TCP_PCB) == 0);
}
END_TEST

START_TEST(test_tcp_rto_tracking)
{
  struct netif netif;
  struct test_tcp_txcounters txcounters;
  struct test_tcp_counters counters;
  struct tcp_pcb* pcb;
  struct pbuf* p;
  err_t err;
  size_t i;
  u16_t sent_total = 0;
  LWIP_UNUSED_ARG(_i);

  for (i = 0; i < sizeof(tx_data); i++) {
    tx_data[i] = (u8_t)i;
  }

  /* initialize local vars */
  test_tcp_init_netif(&netif, &txcounters, &test_local_ip, &test_netmask);
  memset(&counters, 0, sizeof(counters));

  /* create and initialize the pcb */
  tcp_ticks = SEQNO1 - ISS;
  pcb = test_tcp_new_counters_pcb(&counters);
  EXPECT_RET(pcb != NULL);
  tcp_set_state(pcb, ESTABLISHED, &test_local_ip, &test_remote_ip, TEST_LOCAL_PORT, TEST_REMOTE_PORT);
  pcb->mss = TCP_MSS;
  /* Set congestion window large enough to send all our segments */
  pcb->cwnd = 5*TCP_MSS;

  /* send 5 mss-sized segments */
  for (i = 0; i < 5; i++) {
    err = tcp_write(pcb, &tx_data[sent_total], TCP_MSS, TCP_WRITE_FLAG_COPY);
    EXPECT_RET(err == ERR_OK);
    sent_total += TCP_MSS;
  }
  check_seqnos(pcb->unsent, 5, seqnos);
  EXPECT(pcb->unacked == NULL);
  err = tcp_output(pcb);
  EXPECT(txcounters.num_tx_calls == 5);
  EXPECT(txcounters.num_tx_bytes == 5 * (TCP_MSS + 40U));
  memset(&txcounters, 0, sizeof(txcounters));
  /* Check all 5 are in-flight */
  EXPECT(pcb->unsent == NULL);
  check_seqnos(pcb->unacked, 5, seqnos);

  /* Force us into retransmisson timeout */
  while (!(pcb->flags & TF_RTO)) {
    test_tcp_tmr();
  }
  /* Ensure 4 remaining segments are back on unsent, ready for retransmission */
  check_seqnos(pcb->unsent, 4, &seqnos[1]);
  /* Ensure 1st segment is on unacked (already retransmitted) */
  check_seqnos(pcb->unacked, 1, seqnos);
  EXPECT(txcounters.num_tx_calls == 1);
  EXPECT(txcounters.num_tx_bytes == TCP_MSS + 40U);
  memset(&txcounters, 0, sizeof(txcounters));
  /* Ensure rto_end points to next byte */
  EXPECT(pcb->rto_end == seqnos[5]);
  EXPECT(pcb->rto_end == pcb->snd_nxt);
  /* Check cwnd was reset */
  EXPECT(pcb->cwnd == pcb->mss);

  /* Add another segment to send buffer which is outside of RTO */
  err = tcp_write(pcb, &tx_data[sent_total], TCP_MSS, TCP_WRITE_FLAG_COPY);
  EXPECT_RET(err == ERR_OK);
  sent_total += TCP_MSS;
  check_seqnos(pcb->unsent, 5, &seqnos[1]);
  /* Ensure no new data was sent */
  EXPECT(txcounters.num_tx_calls == 0);
  EXPECT(txcounters.num_tx_bytes == 0);
  EXPECT(pcb->rto_end == pcb->snd_nxt);

  /* ACK first segment */
  p = tcp_create_rx_segment(pcb, NULL, 0, 0, TCP_MSS, TCP_ACK);
  test_tcp_input(p, &netif);
  /* Next two retranmissions should go out, due to cwnd in slow start */
  EXPECT(txcounters.num_tx_calls == 2);
  EXPECT(txcounters.num_tx_bytes == 2 * (TCP_MSS + 40U));
  memset(&txcounters, 0, sizeof(txcounters));
  check_seqnos(pcb->unacked, 2, &seqnos[1]);
  check_seqnos(pcb->unsent, 3, &seqnos[3]);
  /* RTO should still be marked */
  EXPECT(pcb->flags & TF_RTO);
  /* cwnd should have only grown by 1 MSS */
  EXPECT(pcb->cwnd == (tcpwnd_size_t)(2 * pcb->mss));
  /* Ensure no new data was sent */
  EXPECT(pcb->rto_end == pcb->snd_nxt);

  /* ACK the next two segments */
  p = tcp_create_rx_segment(pcb, NULL, 0, 0, 2*TCP_MSS, TCP_ACK);
  test_tcp_input(p, &netif);
  /* Final 2 retransmissions and 1 new data should go out */
  EXPECT(txcounters.num_tx_calls == 3);
  EXPECT(txcounters.num_tx_bytes == 3 * (TCP_MSS + 40U));
  memset(&txcounters, 0, sizeof(txcounters));
  check_seqnos(pcb->unacked, 3, &seqnos[3]);
  EXPECT(pcb->unsent == NULL);
  /* RTO should still be marked */
  EXPECT(pcb->flags & TF_RTO);
  /* cwnd should have only grown by 1 MSS */
  EXPECT(pcb->cwnd == (tcpwnd_size_t)(3 * pcb->mss));
  /* snd_nxt should have been advanced past rto_end */
  EXPECT(TCP_SEQ_GT(pcb->snd_nxt, pcb->rto_end));

  /* ACK the next two segments, finishing our RTO, leaving new segment unacked */
  p = tcp_create_rx_segment(pcb, NULL, 0, 0, 2*TCP_MSS, TCP_ACK);
  test_tcp_input(p, &netif);
  EXPECT(!(pcb->flags & TF_RTO));
  check_seqnos(pcb->unacked, 1, &seqnos[5]);
  /* We should be in ABC congestion avoidance, so no change in cwnd */
  EXPECT(pcb->cwnd == (tcpwnd_size_t)(3 * pcb->mss));
  EXPECT(pcb->cwnd >= pcb->ssthresh);
  /* Ensure ABC congestion avoidance is tracking bytes acked */
  EXPECT(pcb->bytes_acked == (tcpwnd_size_t)(2 * pcb->mss));

  /* make sure the pcb is freed */
  EXPECT_RET(MEMP_STATS_GET(used, MEMP_TCP_PCB) == 1);
  tcp_abort(pcb);
  EXPECT_RET(MEMP_STATS_GET(used, MEMP_TCP_PCB) == 0);
}
END_TEST

static void test_tcp_rto_timeout_impl(int link_down)
{
  struct netif netif;
  struct test_tcp_txcounters txcounters;
  struct test_tcp_counters counters;
  struct tcp_pcb *pcb, *cur;
  err_t err;
  size_t i;
  const size_t max_wait_ctr = 1024 * 1024;

  /* Setup data for a single segment */
  for (i = 0; i < TCP_MSS; i++) {
    tx_data[i] = (u8_t)i;
  }

  /* initialize local vars */
  test_tcp_init_netif(&netif, &txcounters, &test_local_ip, &test_netmask);
  memset(&counters, 0, sizeof(counters));

  /* create and initialize the pcb */
  tcp_ticks = SEQNO1 - ISS;
  pcb = test_tcp_new_counters_pcb(&counters);
  EXPECT_RET(pcb != NULL);
  tcp_set_state(pcb, ESTABLISHED, &test_local_ip, &test_remote_ip, TEST_LOCAL_PORT, TEST_REMOTE_PORT);
  pcb->mss = TCP_MSS;
  pcb->cwnd = TCP_MSS;

  /* send our segment */
  err = tcp_write(pcb, &tx_data[0], TCP_MSS, TCP_WRITE_FLAG_COPY);
  EXPECT_RET(err == ERR_OK);
  err = tcp_output(pcb);
  EXPECT(txcounters.num_tx_calls == 1);
  EXPECT(txcounters.num_tx_bytes == 1 * (TCP_MSS + 40U));
  memset(&txcounters, 0, sizeof(txcounters));

  /* ensure no errors have been recorded */
  EXPECT(counters.err_calls == 0);
  EXPECT(counters.last_err == ERR_OK);

  /* Force us into retransmisson timeout */
   for (i = 0; !(pcb->flags & TF_RTO) && i < max_wait_ctr; i++) {
    test_tcp_tmr();
  }
   EXPECT(i < max_wait_ctr);

  /* check first rexmit */
  EXPECT(pcb->nrtx == 1);
  EXPECT(txcounters.num_tx_calls == 1);
  EXPECT(txcounters.num_tx_bytes == 1 * (TCP_MSS + 40U));

  /* still no error expected */
  EXPECT(counters.err_calls == 0);
  EXPECT(counters.last_err == ERR_OK);

  if (link_down) {
    netif_set_link_down(&netif);
  }

  /* keep running the timer till we hit our maximum RTO */
  for (i = 0;  counters.last_err == ERR_OK && i < max_wait_ctr; i++) {
    test_tcp_tmr();
  }
  EXPECT(i < max_wait_ctr);

  /* check number of retransmissions */
  if (link_down) {
    EXPECT(txcounters.num_tx_calls == 1);
    EXPECT(txcounters.num_tx_bytes == 1 * (TCP_MSS + 40U));
  } else {
    EXPECT(txcounters.num_tx_calls == TCP_MAXRTX);
    EXPECT(txcounters.num_tx_bytes == TCP_MAXRTX * (TCP_MSS + 40U));
  }

  /* check the connection (pcb) has been aborted */
  EXPECT(counters.err_calls == 1);
  EXPECT(counters.last_err == ERR_ABRT);
  /* check our pcb is no longer active */
  for (cur = tcp_active_pcbs; cur != NULL; cur = cur->next) {
    EXPECT(cur != pcb);
  }  
  EXPECT_RET(MEMP_STATS_GET(used, MEMP_TCP_PCB) == 0);
}

START_TEST(test_tcp_rto_timeout)
{
  LWIP_UNUSED_ARG(_i);
  test_tcp_rto_timeout_impl(0);
}
END_TEST

START_TEST(test_tcp_rto_timeout_link_down)
{
  LWIP_UNUSED_ARG(_i);
  test_tcp_rto_timeout_impl(1);
}
END_TEST

static void test_tcp_rto_timeout_syn_sent_impl(int link_down)
{
  struct netif netif;
  struct test_tcp_txcounters txcounters;
  struct test_tcp_counters counters;
  struct tcp_pcb *pcb, *cur;
  err_t err;
  size_t i;
  const size_t max_wait_ctr = 1024 * 1024;
  const u16_t tcp_syn_opts_len = LWIP_TCP_OPT_LENGTH(TF_SEG_OPTS_MSS|TF_SEG_OPTS_WND_SCALE|TF_SEG_OPTS_SACK_PERM|TF_SEG_OPTS_TS);

  /* Setup data for a single segment */
  for (i = 0; i < TCP_MSS; i++) {
    tx_data[i] = (u8_t)i;
  }

  /* initialize local vars */
  test_tcp_init_netif(&netif, &txcounters, &test_local_ip, &test_netmask);
  memset(&counters, 0, sizeof(counters));

  /* create and initialize the pcb */
  tcp_ticks = SEQNO1 - ISS;
  pcb = test_tcp_new_counters_pcb(&counters);
  EXPECT_RET(pcb != NULL);
  err = tcp_connect(pcb, &netif.gw, 123, NULL);
  EXPECT_RET(err == ERR_OK);
  EXPECT_RET(pcb->state == SYN_SENT);
  EXPECT(txcounters.num_tx_calls == 1);
  EXPECT(txcounters.num_tx_bytes == 40U + tcp_syn_opts_len);

  /* ensure no errors have been recorded */
  EXPECT(counters.err_calls == 0);
  EXPECT(counters.last_err == ERR_OK);

  txcounters.num_tx_calls = 0;
  txcounters.num_tx_bytes = 0;

  /* Force us into retransmisson timeout */
  for (i = 0; !(pcb->flags & TF_RTO) && i < max_wait_ctr; i++) {
    test_tcp_tmr();
  }
  EXPECT(i < max_wait_ctr);

  /* check first rexmit */
  EXPECT(pcb->nrtx == 1);
  EXPECT(txcounters.num_tx_calls == 1);
  EXPECT(txcounters.num_tx_bytes == 40U + tcp_syn_opts_len); /* 40: headers; >=: options */

  /* still no error expected */
  EXPECT(counters.err_calls == 0);
  EXPECT(counters.last_err == ERR_OK);

  if (link_down) {
    /* set link down and check what happens to the RTO counter */
    netif_set_link_down(&netif);
  }

  /* keep running the timer till we hit our maximum RTO */
  for (i = 0;  counters.last_err == ERR_OK && i < max_wait_ctr; i++) {
    test_tcp_tmr();
  }
  EXPECT(i < max_wait_ctr);

  /* check number of retransmissions */
  if (link_down) {
    EXPECT(txcounters.num_tx_calls == 1);
    EXPECT(txcounters.num_tx_bytes == 40U + tcp_syn_opts_len);
  } else {
    EXPECT(txcounters.num_tx_calls == TCP_SYNMAXRTX);
    EXPECT(txcounters.num_tx_bytes == TCP_SYNMAXRTX * (tcp_syn_opts_len + 40U));
  }

  /* check the connection (pcb) has been aborted */
  EXPECT(counters.err_calls == 1);
  EXPECT(counters.last_err == ERR_ABRT);
  /* check our pcb is no longer active */
  for (cur = tcp_active_pcbs; cur != NULL; cur = cur->next) {
    EXPECT(cur != pcb);
  }  
  EXPECT_RET(MEMP_STATS_GET(used, MEMP_TCP_PCB) == 0);
}

START_TEST(test_tcp_rto_timeout_syn_sent)
{
  LWIP_UNUSED_ARG(_i);
  test_tcp_rto_timeout_syn_sent_impl(0);
}
END_TEST

START_TEST(test_tcp_rto_timeout_syn_sent_link_down)
{
  LWIP_UNUSED_ARG(_i);
  test_tcp_rto_timeout_syn_sent_impl(1);
}
END_TEST

static void test_tcp_zwp_timeout_impl(int link_down)
{
  struct netif netif;
  struct test_tcp_txcounters txcounters;
  struct test_tcp_counters counters;
  struct tcp_pcb *pcb, *cur;
  struct pbuf* p;
  err_t err;
  size_t i;

  /* Setup data for two segments */
  for (i = 0; i < 2*TCP_MSS; i++) {
    tx_data[i] = (u8_t)i;
  }

  /* initialize local vars */
  test_tcp_init_netif(&netif, &txcounters, &test_local_ip, &test_netmask);
  memset(&counters, 0, sizeof(counters));

  /* create and initialize the pcb */
  tcp_ticks = SEQNO1 - ISS;
  pcb = test_tcp_new_counters_pcb(&counters);
  EXPECT_RET(pcb != NULL);
  tcp_set_state(pcb, ESTABLISHED, &test_local_ip, &test_remote_ip, TEST_LOCAL_PORT, TEST_REMOTE_PORT);
  pcb->mss = TCP_MSS;
  pcb->cwnd = TCP_MSS;

  /* send first segment */
  err = tcp_write(pcb, &tx_data[0], TCP_MSS, TCP_WRITE_FLAG_COPY);
  EXPECT(err == ERR_OK);
  err = tcp_output(pcb);
  EXPECT(err == ERR_OK);
  
  /* verify segment is in-flight */
  EXPECT(pcb->unsent == NULL);
  check_seqnos(pcb->unacked, 1, seqnos);
  EXPECT(txcounters.num_tx_calls == 1);
  EXPECT(txcounters.num_tx_bytes == 1 * (TCP_MSS + 40U));
  memset(&txcounters, 0, sizeof(txcounters));

  /* ACK the segment and close the TX window */
  p = tcp_create_rx_segment_wnd(pcb, NULL, 0, 0, TCP_MSS, TCP_ACK, 0);
  test_tcp_input(p, &netif);
  EXPECT(pcb->unacked == NULL);
  EXPECT(pcb->unsent == NULL);
  /* send buffer empty, persist should be off */
  EXPECT(pcb->persist_backoff == 0);
  EXPECT(pcb->snd_wnd == 0);

  /* send second segment, should be buffered */
  err = tcp_write(pcb, &tx_data[TCP_MSS], TCP_MSS, TCP_WRITE_FLAG_COPY);
  EXPECT(err == ERR_OK);
  err = tcp_output(pcb);
  EXPECT(err == ERR_OK);

  /* ensure it is buffered and persist timer started */
  EXPECT(pcb->unacked == NULL);
  check_seqnos(pcb->unsent, 1, &seqnos[1]);
  EXPECT(txcounters.num_tx_calls == 0);
  EXPECT(txcounters.num_tx_bytes == 0);
  EXPECT(pcb->persist_backoff == 1);

  /* ensure no errors have been recorded */
  EXPECT(counters.err_calls == 0);
  EXPECT(counters.last_err == ERR_OK);

  /* run timer till first probe */
  EXPECT(pcb->persist_probe == 0);
  while (pcb->persist_probe == 0) {
    test_tcp_tmr();
  }
  EXPECT(txcounters.num_tx_calls == 1);
  EXPECT(txcounters.num_tx_bytes == (1 + 40U));
  memset(&txcounters, 0, sizeof(txcounters));

  /* respond to probe with remote's current SEQ, ACK, and zero-window */
  p = tcp_create_rx_segment_wnd(pcb, NULL, 0, 0, 0, TCP_ACK, 0);
  test_tcp_input(p, &netif);
  /* ensure zero-window is still active, but probe count reset */
  EXPECT(pcb->persist_backoff > 1);
  EXPECT(pcb->persist_probe == 0);
  EXPECT(pcb->snd_wnd == 0);

  /* ensure no errors have been recorded */
  EXPECT(counters.err_calls == 0);
  EXPECT(counters.last_err == ERR_OK);

  if (link_down) {
    netif_set_link_down(&netif);
  }

  /* now run the timer till we hit our maximum probe count */
  while (counters.last_err == ERR_OK) {
    test_tcp_tmr();
  }

  if (link_down) {
    EXPECT(txcounters.num_tx_calls == 0);
    EXPECT(txcounters.num_tx_bytes == 0);
  } else {
    /* check maximum number of 1 byte probes were sent */
    EXPECT(txcounters.num_tx_calls == TCP_MAXRTX);
    EXPECT(txcounters.num_tx_bytes == TCP_MAXRTX * (1 + 40U));
  }

  /* check the connection (pcb) has been aborted */
  EXPECT(counters.err_calls == 1);
  EXPECT(counters.last_err == ERR_ABRT);
  /* check our pcb is no longer active */
  for (cur = tcp_active_pcbs; cur != NULL; cur = cur->next) {
    EXPECT(cur != pcb);
  }  
  EXPECT_RET(MEMP_STATS_GET(used, MEMP_TCP_PCB) == 0);
}

START_TEST(test_tcp_zwp_timeout)
{
  LWIP_UNUSED_ARG(_i);
  test_tcp_zwp_timeout_impl(0);
}
END_TEST

START_TEST(test_tcp_zwp_timeout_link_down)
{
  LWIP_UNUSED_ARG(_i);
  test_tcp_zwp_timeout_impl(1);
}
END_TEST

START_TEST(test_tcp_persist_split)
{
  struct netif netif;
  struct test_tcp_txcounters txcounters;
  struct test_tcp_counters counters;
  struct tcp_pcb *pcb;
  struct pbuf* p;
  err_t err;
  size_t i;
  LWIP_UNUSED_ARG(_i);

  /* Setup data for four segments */
  for (i = 0; i < 4 * TCP_MSS; i++) {
    tx_data[i] = (u8_t)i;
  }

  /* initialize local vars */
  test_tcp_init_netif(&netif, &txcounters, &test_local_ip, &test_netmask);
  memset(&counters, 0, sizeof(counters));

  /* create and initialize the pcb */
  tcp_ticks = SEQNO1 - ISS;
  pcb = test_tcp_new_counters_pcb(&counters);
  EXPECT_RET(pcb != NULL);
  tcp_set_state(pcb, ESTABLISHED, &test_local_ip, &test_remote_ip, TEST_LOCAL_PORT, TEST_REMOTE_PORT);
  pcb->mss = TCP_MSS;
  /* set window to three segments */
  pcb->cwnd = 3 * TCP_MSS;
  pcb->snd_wnd = 3 * TCP_MSS;
  pcb->snd_wnd_max = 3 * TCP_MSS;

  /* send four segments. Fourth should stay buffered and is a 3/4 MSS segment to
     get coverage on the oversized segment case */
  err = tcp_write(pcb, &tx_data[0], (3 * TCP_MSS) + (TCP_MSS - (TCP_MSS / 4)), TCP_WRITE_FLAG_COPY);
  EXPECT(err == ERR_OK);
  err = tcp_output(pcb);
  EXPECT(err == ERR_OK);

  /* verify 3 segments are in-flight */
  EXPECT(pcb->unacked != NULL);
  check_seqnos(pcb->unacked, 3, seqnos);
  EXPECT(txcounters.num_tx_calls == 3);
  EXPECT(txcounters.num_tx_bytes == 3 * (TCP_MSS + 40U));
  memset(&txcounters, 0, sizeof(txcounters));
  /* verify 4th segment is on unsent */
  EXPECT(pcb->unsent != NULL);
  EXPECT(pcb->unsent->len == TCP_MSS - (TCP_MSS / 4));
  check_seqnos(pcb->unsent, 1, &seqnos[3]);
#if TCP_OVERSIZE
  EXPECT(pcb->unsent_oversize == TCP_MSS / 4);
#if TCP_OVERSIZE_DBGCHECK
  EXPECT(pcb->unsent->oversize_left == pcb->unsent_oversize);
#endif /* TCP_OVERSIZE_DBGCHECK */
#endif /* TCP_OVERSIZE */

  /* ACK the 3 segments and update the window to only 1/2 TCP_MSS.
     4th segment should stay on unsent because it's bigger than 1/2 MSS */
  p = tcp_create_rx_segment_wnd(pcb, NULL, 0, 0, 3 * TCP_MSS, TCP_ACK, TCP_MSS / 2);
  test_tcp_input(p, &netif);
  EXPECT(pcb->unacked == NULL);
  EXPECT(pcb->snd_wnd == TCP_MSS / 2);
  EXPECT(pcb->unsent != NULL);
  check_seqnos(pcb->unsent, 1, &seqnos[3]);
  EXPECT(txcounters.num_tx_calls == 0);
  EXPECT(txcounters.num_tx_bytes == 0);
  /* persist timer should be started since 4th segment is stuck waiting on snd_wnd */
  EXPECT(pcb->persist_backoff == 1);

  /* ensure no errors have been recorded */
  EXPECT(counters.err_calls == 0);
  EXPECT(counters.last_err == ERR_OK);

  /* call tcp_timer some more times to let persist timer count up */
    for (i = 0; i < 4; i++) {
      test_tcp_tmr();
      EXPECT(txcounters.num_tx_calls == 0);
      EXPECT(txcounters.num_tx_bytes == 0);
    }

  /* this should be the first timer shot, which should split the
   * segment and send a runt (of the remaining window size) */
  txcounters.copy_tx_packets = 1;
  test_tcp_tmr();
  txcounters.copy_tx_packets = 0;
  /* persist will be disabled as RTO timer takes over */
  EXPECT(pcb->persist_backoff == 0);
  EXPECT(txcounters.num_tx_calls == 1);
  EXPECT(txcounters.num_tx_bytes == ((TCP_MSS /2) + 40U));
  /* verify 1/2 MSS segment sent, 1/4 MSS still buffered */
  EXPECT(pcb->unsent != NULL);
  EXPECT(pcb->unsent->len == TCP_MSS / 4);
  EXPECT(pcb->unacked != NULL);
  EXPECT(pcb->unacked->len == TCP_MSS / 2);
#if TCP_OVERSIZE
  /* verify there is no oversized remaining since during the
     segment split, the remainder pbuf is always the exact length */
  EXPECT(pcb->unsent_oversize == 0);
#if TCP_OVERSIZE_DBGCHECK
  /* Split segment already transmitted, should be at 0 */
  EXPECT(pcb->unacked->oversize_left == 0);
  /* Remainder segement should match pcb value (which is 0) */
  EXPECT(pcb->unsent->oversize_left == pcb->unsent_oversize);
#endif /* TCP_OVERSIZE_DBGCHECK */
#endif /* TCP_OVERSIZE */

  /* verify first half segment */
  EXPECT(txcounters.tx_packets != NULL);
  if (txcounters.tx_packets != NULL) {
    u8_t sent[TCP_MSS / 2];
    u16_t ret;
    ret = pbuf_copy_partial(txcounters.tx_packets, &sent, TCP_MSS / 2, 40U);
    EXPECT(ret == TCP_MSS / 2);
    EXPECT(memcmp(sent, &tx_data[3 * TCP_MSS], TCP_MSS / 2) == 0);
  }
  if (txcounters.tx_packets != NULL) {
    pbuf_free(txcounters.tx_packets);
    txcounters.tx_packets = NULL;
  }
  memset(&txcounters, 0, sizeof(txcounters));

  /* ACK the half segment, leave window at half segment */
  p = tcp_create_rx_segment_wnd(pcb, NULL, 0, 0, TCP_MSS / 2, TCP_ACK, TCP_MSS / 2);
  txcounters.copy_tx_packets = 1;
  test_tcp_input(p, &netif);
  txcounters.copy_tx_packets = 0;
  /* ensure remaining segment was sent */
  EXPECT(txcounters.num_tx_calls == 1);
  EXPECT(txcounters.num_tx_bytes == ((TCP_MSS / 4) + 40U));
  EXPECT(pcb->unsent == NULL);
  EXPECT(pcb->unacked != NULL);
  EXPECT(pcb->unacked->len == TCP_MSS / 4);
  EXPECT(pcb->snd_wnd == TCP_MSS / 2);

  /* verify remainder segment */
  EXPECT(txcounters.tx_packets != NULL);
  if (txcounters.tx_packets != NULL) {
    u8_t sent[TCP_MSS / 4];
    u16_t ret;
    ret = pbuf_copy_partial(txcounters.tx_packets, &sent, TCP_MSS / 4, 40U);
    EXPECT(ret == TCP_MSS / 4);
    EXPECT(memcmp(sent, &tx_data[(3 * TCP_MSS) + TCP_MSS / 2], TCP_MSS / 4) == 0);
  }
  if (txcounters.tx_packets != NULL) {
    pbuf_free(txcounters.tx_packets);
    txcounters.tx_packets = NULL;
  }

  /* ensure no errors have been recorded */
  EXPECT(counters.err_calls == 0);
  EXPECT(counters.last_err == ERR_OK);

  /* make sure the pcb is freed */
  EXPECT_RET(MEMP_STATS_GET(used, MEMP_TCP_PCB) == 1);
  tcp_abort(pcb);
  EXPECT_RET(MEMP_STATS_GET(used, MEMP_TCP_PCB) == 0);
}
END_TEST

/** Create the suite including all tests for this module */
Suite *
tcp_suite(void)
{
  testfunc tests[] = {
    TESTFUNC(test_tcp_new_abort),
    TESTFUNC(test_tcp_listen_passive_open),
    TESTFUNC(test_tcp_recv_inseq),
    TESTFUNC(test_tcp_recv_inseq_trim),
    TESTFUNC(test_tcp_passive_close),
    TESTFUNC(test_tcp_malformed_header),
    TESTFUNC(test_tcp_fast_retx_recover),
    TESTFUNC(test_tcp_fast_rexmit_wraparound),
    TESTFUNC(test_tcp_rto_rexmit_wraparound),
    TESTFUNC(test_tcp_tx_full_window_lost_from_unacked),
    TESTFUNC(test_tcp_tx_full_window_lost_from_unsent),
    TESTFUNC(test_tcp_retx_add_to_sent),
    TESTFUNC(test_tcp_rto_tracking),
    TESTFUNC(test_tcp_rto_timeout),
    TESTFUNC(test_tcp_rto_timeout_link_down),
    TESTFUNC(test_tcp_rto_timeout_syn_sent),
    TESTFUNC(test_tcp_rto_timeout_syn_sent_link_down),
    TESTFUNC(test_tcp_zwp_timeout),
    TESTFUNC(test_tcp_zwp_timeout_link_down),
    TESTFUNC(test_tcp_persist_split)
  };
  return create_suite("TCP", tests, sizeof(tests)/sizeof(testfunc), tcp_setup, tcp_teardown);
}<|MERGE_RESOLUTION|>--- conflicted
+++ resolved
@@ -69,13 +69,10 @@
   netif_list = NULL;
   netif_default = NULL;
   tcp_remove_all();
-<<<<<<< HEAD
-=======
   /* restore netif_list for next tests (e.g. loopif) */
   netif_list = old_netif_list;
   netif_default = old_netif_default;
   lwip_check_ensure_no_alloc(SKIP_POOL(MEMP_SYS_TIMEOUT));
->>>>>>> e6a8415d
 }
 
 
