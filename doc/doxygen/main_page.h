/**
 * @defgroup lwip lwIP
 *
 * @defgroup infrastructure Infrastructure
 * 
 * @defgroup api APIs
 * lwIP provides three Application Program's Interfaces (APIs) for programs
 * to use for communication with the TCP/IP code:
 * - low-level "core" / "callback" or @ref callbackstyle_api.
 * - higher-level @ref sequential_api.
 * - BSD-style @ref socket.
 * 
 * The raw TCP/IP interface allows the application program to integrate
 * better with the TCP/IP code. Program execution is event based by
 * having callback functions being called from within the TCP/IP
 * code. The TCP/IP code and the application program both run in the same
 * thread. The sequential API has a much higher overhead and is not very
 * well suited for small systems since it forces a multithreaded paradigm
 * on the application.
 * 
 * The raw TCP/IP interface is not only faster in terms of code execution
 * time but is also less memory intensive. The drawback is that program
 * development is somewhat harder and application programs written for
 * the raw TCP/IP interface are more difficult to understand. Still, this
 * is the preferred way of writing applications that should be small in
 * code size and memory usage.
 * 
 * All APIs can be used simultaneously by different application
 * programs. In fact, the sequential API is implemented as an application
 * program using the raw TCP/IP interface.
 * 
 * Do not confuse the lwIP raw API with raw Ethernet or IP sockets.
 * The former is a way of interfacing the lwIP network stack (including
 * TCP and UDP), the latter refers to processing raw Ethernet or IP data
 * instead of TCP connections or UDP packets.
 * 
 * Raw API applications may never block since all packet processing
 * (input and output) as well as timer processing (TCP mainly) is done
 * in a single execution context.
 *
 * @defgroup callbackstyle_api "raw" APIs
 * @ingroup api
 * Non thread-safe APIs, callback style for maximum performance and minimum
 * memory footprint.
 * Program execution is driven by callbacks functions, which are then
 * invoked by the lwIP core when activity related to that application
 * occurs. A particular application may register to be notified via a
 * callback function for events such as incoming data available, outgoing
 * data sent, error notifications, poll timer expiration, connection
 * closed, etc. An application can provide a callback function to perform
 * processing for any or all of these events. Each callback is an ordinary
 * C function that is called from within the TCP/IP code. Every callback
 * function is passed the current TCP or UDP connection state as an
 * argument. Also, in order to be able to keep program specific state,
 * the callback functions are called with a program specified argument
 * that is independent of the TCP/IP state.
 * The raw API (sometimes called native API) is an event-driven API designed
 * to be used without an operating system that implements zero-copy send and
 * receive. This API is also used by the core stack for interaction between
 * the various protocols. It is the only API available when running lwIP
 * without an operating system.
 * 
 * @defgroup sequential_api Sequential-style APIs
 * @ingroup api
 * Sequential-style APIs, blocking functions. More overhead, but can be called
 * from any thread except TCPIP thread.
 * The sequential API provides a way for ordinary, sequential, programs
 * to use the lwIP stack. It is quite similar to the BSD socket API. The
 * model of execution is based on the blocking open-read-write-close
 * paradigm. Since the TCP/IP stack is event based by nature, the TCP/IP
 * code and the application program must reside in different execution
 * contexts (threads).
 * 
 * @defgroup socket Socket API
 * @ingroup api
 * BSD-style socket API.\n
 * Thread-safe, to be called from non-TCPIP threads only.\n
 * Can be activated by defining @ref LWIP_SOCKET to 1.\n
 * Header is in posix/sys/socket.h\n
 * The socket API is a compatibility API for existing applications,
 * currently it is built on top of the sequential API. It is meant to
 * provide all functions needed to run socket API applications running
 * on other platforms (e.g. unix / windows etc.). However, due to limitations
 * in the specification of this API, there might be incompatibilities
 * that require small modifications of existing programs.
 * 
 * @defgroup netifs NETIFs
 * 
 * @defgroup apps Applications
 */

/**
 * @mainpage Overview
 * @verbinclude "README"
 */

/**
 * @page upgrading Upgrading
 * @verbinclude "UPGRADING"
 */

/**
 * @page changelog Changelog
<<<<<<< HEAD
=======
 *
 * 2.1.0
 * -----
 * * Support TLS via new @ref altcp_api connection API (https, smtps, mqtt over TLS)
 * * Switch to cmake as the main build system (Makefile file lists are still
 *   maintained for now)
 * * Improve IPv6 support: support address scopes, support stateless DHCPv6, bugfixes
 * * Add debug helper asserts to ensure threading/locking requirements are met
 * * Add sys_mbox_trypost_fromisr() and tcpip_callbackmsg_trycallback_fromisr()
 *   (for FreeRTOS, mainly)
 * * socket API: support poll(), sendmsg() and recvmsg(); fix problems on close
 * 
 * Detailed Changelog
 * ------------------
>>>>>>> e6a8415d
 * @verbinclude "CHANGELOG"
 */

/**
 * @page contrib How to contribute to lwIP
 * @verbinclude "contrib.txt"
 */

/**
 * @page pitfalls Common pitfalls
 *
 * Multiple Execution Contexts in lwIP code
 * ========================================
 *
 * The most common source of lwIP problems is to have multiple execution contexts
 * inside the lwIP code.
 * 
 * lwIP can be used in two basic modes: @ref lwip_nosys (no OS/RTOS 
 * running on target system) or @ref lwip_os (there is an OS running
 * on the target system).
 * 
 * See also: @ref multithreading (especially the part about @ref LWIP_ASSERT_CORE_LOCKED()!)
 *
 * Mainloop Mode
 * -------------
 * In mainloop mode, only @ref callbackstyle_api can be used.
 * The user has two possibilities to ensure there is only one 
 * exection context at a time in lwIP:
 *
 * 1) Deliver RX ethernet packets directly in interrupt context to lwIP
 *    by calling netif->input directly in interrupt. This implies all lwIP 
 *    callback functions are called in IRQ context, which may cause further
 *    problems in application code: IRQ is blocked for a long time, multiple
 *    execution contexts in application code etc. When the application wants
 *    to call lwIP, it only needs to disable interrupts during the call.
 *    If timers are involved, even more locking code is needed to lock out
 *    timer IRQ and ethernet IRQ from each other, assuming these may be nested.
 *
 * 2) Run lwIP in a mainloop. There is example code here: @ref lwip_nosys.
 *    lwIP is _ONLY_ called from mainloop callstacks here. The ethernet IRQ
 *    has to put received telegrams into a queue which is polled in the
 *    mainloop. Ensure lwIP is _NEVER_ called from an interrupt, e.g.
 *    some SPI IRQ wants to forward data to udp_send() or tcp_write()!
 *
 * OS Mode
 * -------
 * In OS mode, @ref callbackstyle_api AND @ref sequential_api can be used.
 * @ref sequential_api are designed to be called from threads other than
 * the TCPIP thread, so there is nothing to consider here.
 * But @ref callbackstyle_api functions must _ONLY_ be called from
 * TCPIP thread. It is a common error to call these from other threads
 * or from IRQ contexts. ​Ethernet RX needs to deliver incoming packets
 * in the correct way by sending a message to TCPIP thread, this is
 * implemented in tcpip_input().​​
 * Again, ensure lwIP is _NEVER_ called from an interrupt, e.g.
 * some SPI IRQ wants to forward data to udp_send() or tcp_write()!
 * 
 * 1) tcpip_callback() can be used get called back from TCPIP thread,
 *    it is safe to call any @ref callbackstyle_api from there.
 *
 * 2) Use @ref LWIP_TCPIP_CORE_LOCKING. All @ref callbackstyle_api
 *    functions can be called when lwIP core lock is aquired, see
 *    @ref LOCK_TCPIP_CORE() and @ref UNLOCK_TCPIP_CORE().
 *    These macros cannot be used in an interrupt context!
 *    Note the OS must correctly handle priority inversion for this.
 *
 * Cache / DMA issues
 * ==================
 *
 * DMA-capable ethernet hardware and zero-copy RX
 * ----------------------------------------------
 * 
 * lwIP changes the content of RECEIVED pbufs in the TCP code path.
 * This implies one or more cacheline(s) of the RX pbuf become dirty
 * and need to be flushed before the memory is handed over to the
 * DMA ethernet hardware for the next telegram to be received.
 * See http://lists.nongnu.org/archive/html/lwip-devel/2017-12/msg00070.html
 * for a more detailed explanation.
 * Also keep in mind the user application may also write into pbufs,
 * so it is generally a bug not to flush the data cache before handing
 * a buffer to DMA hardware.
 *
 * DMA-capable ethernet hardware and cacheline alignment
 * -----------------------------------------------------
 * Nice description about DMA capable hardware and buffer handling:
 * http://www.pebblebay.com/a-guide-to-using-direct-memory-access-in-embedded-systems-part-two/
 * Read especially sections "Cache coherency" and "Buffer alignment".
 */

/**
 * @page bugs Reporting bugs
 * Please report bugs in the lwIP bug tracker at savannah.\n
 * BEFORE submitting, please check if the bug has already been reported!\n
 * https://savannah.nongnu.org/bugs/?group=lwip
 */

/**
 * @page zerocopyrx Zero-copy RX
 * The following code is an example for zero-copy RX ethernet driver:
 * @include ZeroCopyRx.c
 */

/**
 * @defgroup lwip_nosys Mainloop mode ("NO_SYS")
 * @ingroup lwip
 * Use this mode if you do not run an OS on your system. \#define NO_SYS to 1.
 * Feed incoming packets to netif->input(pbuf, netif) function from mainloop,
 * *not* *from* *interrupt* *context*. You can allocate a @ref pbuf in interrupt
 * context and put them into a queue which is processed from mainloop.\n
 * Call sys_check_timeouts() periodically in the mainloop.\n
 * Porting: implement all functions in @ref sys_time, @ref sys_prot and 
 * @ref compiler_abstraction.\n
 * You can only use @ref callbackstyle_api in this mode.\n
 * Sample code:\n
 * @include NO_SYS_SampleCode.c
 */

/**
 * @defgroup lwip_os OS mode (TCPIP thread)
 * @ingroup lwip
 * Use this mode if you run an OS on your system. It is recommended to
 * use an RTOS that correctly handles priority inversion and
 * to use @ref LWIP_TCPIP_CORE_LOCKING.\n
 * Porting: implement all functions in @ref sys_layer.\n
 * You can use @ref callbackstyle_api together with @ref tcpip_callback,
 * and all @ref sequential_api.
 */

/**
 * @page sys_init System initalization
A truly complete and generic sequence for initializing the lwIP stack
cannot be given because it depends on additional initializations for
your runtime environment (e.g. timers).

We can give you some idea on how to proceed when using the raw API.
We assume a configuration using a single Ethernet netif and the
UDP and TCP transport layers, IPv4 and the DHCP client.

Call these functions in the order of appearance:

- lwip_init(): Initialize the lwIP stack and all of its subsystems.

- netif_add(struct netif *netif, ...):
  Adds your network interface to the netif_list. Allocate a struct
  netif and pass a pointer to this structure as the first argument.
  Give pointers to cleared ip_addr structures when using DHCP,
  or fill them with sane numbers otherwise. The state pointer may be NULL.

  The init function pointer must point to a initialization function for
  your Ethernet netif interface. The following code illustrates its use.
  
@code{.c}
  err_t netif_if_init(struct netif *netif)
  {
    u8_t i;
    
    for (i = 0; i < ETHARP_HWADDR_LEN; i++) {
      netif->hwaddr[i] = some_eth_addr[i];
    }
    init_my_eth_device();
    return ERR_OK;
  }
@endcode
  
  For Ethernet drivers, the input function pointer must point to the lwIP
  function ethernet_input() declared in "netif/etharp.h". Other drivers
  must use ip_input() declared in "lwip/ip.h".
  
- netif_set_default(struct netif *netif)
  Registers the default network interface.

- netif_set_link_up(struct netif *netif)
  This is the hardware link state; e.g. whether cable is plugged for wired
  Ethernet interface. This function must be called even if you don't know
  the current state. Having link up and link down events is optional but
  DHCP and IPv6 discover benefit well from those events.

- netif_set_up(struct netif *netif)
  This is the administrative (= software) state of the netif, when the
  netif is fully configured this function must be called.

- dhcp_start(struct netif *netif)
  Creates a new DHCP client for this interface on the first call.
  You can peek in the netif->dhcp struct for the actual DHCP status.

- sys_check_timeouts()
  When the system is running, you have to periodically call
  sys_check_timeouts() which will handle all timers for all protocols in
  the stack; add this to your main loop or equivalent.
 */

/**
 * @page multithreading Multithreading
 * lwIP started targeting single-threaded environments. When adding multi-
 * threading support, instead of making the core thread-safe, another
 * approach was chosen: there is one main thread running the lwIP core
 * (also known as the "tcpip_thread"). When running in a multithreaded
 * environment, raw API functions MUST only be called from the core thread
 * since raw API functions are not protected from concurrent access (aside
 * from pbuf- and memory management functions). Application threads using
 * the sequential- or socket API communicate with this main thread through
 * message passing.
 * 
 * As such, the list of functions that may be called from
 * other threads or an ISR is very limited! Only functions
 * from these API header files are thread-safe:
 * - api.h
 * - netbuf.h
 * - netdb.h
 * - netifapi.h
 * - pppapi.h
 * - sockets.h
 * - sys.h
 * 
 * Additionaly, memory (de-)allocation functions may be
 * called from multiple threads (not ISR!) with NO_SYS=0
 * since they are protected by @ref SYS_LIGHTWEIGHT_PROT and/or
 * semaphores.
 * 
 * Netconn or Socket API functions are thread safe against the
 * core thread but they are not reentrant at the control block
 * granularity level. That is, a UDP or TCP control block must
 * not be shared among multiple threads without proper locking.
 * 
 * If @ref SYS_LIGHTWEIGHT_PROT is set to 1 and
 * @ref LWIP_ALLOW_MEM_FREE_FROM_OTHER_CONTEXT is set to 1,
 * pbuf_free() may also be called from another thread or
 * an ISR (since only then, mem_free - for PBUF_RAM - may
 * be called from an ISR: otherwise, the HEAP is only
 * protected by semaphores).
 * 
 * How to get threading done right
 * -------------------------------
 * 
 * It is strongly recommended to implement the LWIP_ASSERT_CORE_LOCKED()
 * macro in an application that uses multithreading. lwIP code has
 * several places where a check for a correct thread context is
 * implemented which greatly helps the user to get threading done right.
 * See the example sys_arch.c files in unix and Win32 port 
 * in the contrib repository.
 * 
 * In short: Copy the functions sys_mark_tcpip_thread() and 
 * sys_check_core_locking() to your port and modify them to work with your OS.
 * Then let @ref LWIP_ASSERT_CORE_LOCKED() and @ref LWIP_MARK_TCPIP_THREAD()
 * point to these functions.
 * 
 * If you use @ref LWIP_TCPIP_CORE_LOCKING, you also need to copy and adapt
 * the functions sys_lock_tcpip_core() and sys_unlock_tcpip_core().
 * Let @ref LOCK_TCPIP_CORE() and @ref UNLOCK_TCPIP_CORE() point 
 * to these functions. 
 */

/**
 * @page optimization Optimization hints
The first thing you want to optimize is the lwip_standard_checksum()
routine from src/core/inet.c. You can override this standard
function with the \#define LWIP_CHKSUM your_checksum_routine().

There are C examples given in inet.c or you might want to
craft an assembly function for this. RFC1071 is a good
introduction to this subject.

Other significant improvements can be made by supplying
assembly or inline replacements for htons() and htonl()
if you're using a little-endian architecture.
\#define lwip_htons(x) your_htons()
\#define lwip_htonl(x) your_htonl()
If you \#define them to htons() and htonl(), you should
\#define LWIP_DONT_PROVIDE_BYTEORDER_FUNCTIONS to prevent lwIP from
defining htonx / ntohx compatibility macros.

Check your network interface driver if it reads at
a higher speed than the maximum wire-speed. If the
hardware isn't serviced frequently and fast enough
buffer overflows are likely to occur.

E.g. when using the cs8900 driver, call cs8900if_service(ethif)
as frequently as possible. When using an RTOS let the cs8900 interrupt
wake a high priority task that services your driver using a binary
semaphore or event flag. Some drivers might allow additional tuning
to match your application and network.

For a production release it is recommended to set LWIP_STATS to 0.
Note that speed performance isn't influenced much by simply setting
high values to the memory options.
 */<|MERGE_RESOLUTION|>--- conflicted
+++ resolved
@@ -101,8 +101,6 @@
 
 /**
  * @page changelog Changelog
-<<<<<<< HEAD
-=======
  *
  * 2.1.0
  * -----
@@ -117,7 +115,6 @@
  * 
  * Detailed Changelog
  * ------------------
->>>>>>> e6a8415d
  * @verbinclude "CHANGELOG"
  */
 
