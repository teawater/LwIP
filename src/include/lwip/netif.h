/**
 * @file
 * netif API (to be used from TCPIP thread)
 */

/*
 * Copyright (c) 2001-2004 Swedish Institute of Computer Science.
 * All rights reserved.
 *
 * Redistribution and use in source and binary forms, with or without modification,
 * are permitted provided that the following conditions are met:
 *
 * 1. Redistributions of source code must retain the above copyright notice,
 *    this list of conditions and the following disclaimer.
 * 2. Redistributions in binary form must reproduce the above copyright notice,
 *    this list of conditions and the following disclaimer in the documentation
 *    and/or other materials provided with the distribution.
 * 3. The name of the author may not be used to endorse or promote products
 *    derived from this software without specific prior written permission.
 *
 * THIS SOFTWARE IS PROVIDED BY THE AUTHOR ``AS IS'' AND ANY EXPRESS OR IMPLIED
 * WARRANTIES, INCLUDING, BUT NOT LIMITED TO, THE IMPLIED WARRANTIES OF
 * MERCHANTABILITY AND FITNESS FOR A PARTICULAR PURPOSE ARE DISCLAIMED. IN NO EVENT
 * SHALL THE AUTHOR BE LIABLE FOR ANY DIRECT, INDIRECT, INCIDENTAL, SPECIAL,
 * EXEMPLARY, OR CONSEQUENTIAL DAMAGES (INCLUDING, BUT NOT LIMITED TO, PROCUREMENT
 * OF SUBSTITUTE GOODS OR SERVICES; LOSS OF USE, DATA, OR PROFITS; OR BUSINESS
 * INTERRUPTION) HOWEVER CAUSED AND ON ANY THEORY OF LIABILITY, WHETHER IN
 * CONTRACT, STRICT LIABILITY, OR TORT (INCLUDING NEGLIGENCE OR OTHERWISE) ARISING
 * IN ANY WAY OUT OF THE USE OF THIS SOFTWARE, EVEN IF ADVISED OF THE POSSIBILITY
 * OF SUCH DAMAGE.
 *
 * This file is part of the lwIP TCP/IP stack.
 *
 * Author: Adam Dunkels <adam@sics.se>
 *
 */
#ifndef LWIP_HDR_NETIF_H
#define LWIP_HDR_NETIF_H

#include "lwip/opt.h"

#define ENABLE_LOOPBACK (LWIP_NETIF_LOOPBACK || LWIP_HAVE_LOOPIF)

#include "lwip/err.h"

#include "lwip/ip_addr.h"

#include "lwip/def.h"
#include "lwip/pbuf.h"
<<<<<<< HEAD
#if LWIP_DHCP
struct dhcp;
#endif
#if LWIP_AUTOIP
struct autoip;
#endif
=======
#include "lwip/stats.h"
>>>>>>> 216bf894

#ifdef __cplusplus
extern "C" {
#endif

/* Throughout this file, IP addresses are expected to be in
 * the same byte order as in IP_PCB. */

/** Must be the maximum of all used hardware address lengths
    across all types of interfaces in use.
    This does not have to be changed, normally. */
#ifndef NETIF_MAX_HWADDR_LEN
#define NETIF_MAX_HWADDR_LEN 6U
#endif

/**
 * @defgroup netif_flags Flags
 * @ingroup netif
 * @{
 */

/** Whether the network interface is 'up'. This is
 * a software flag used to control whether this network
 * interface is enabled and processes traffic.
 * It must be set by the startup code before this netif can be used
 * (also for dhcp/autoip).
 */
#define NETIF_FLAG_UP           0x01U
/** If set, the netif has broadcast capability.
 * Set by the netif driver in its init function. */
#define NETIF_FLAG_BROADCAST    0x02U
/** If set, the interface has an active link
 *  (set by the network interface driver).
 * Either set by the netif driver in its init function (if the link
 * is up at that time) or at a later point once the link comes up
 * (if link detection is supported by the hardware). */
#define NETIF_FLAG_LINK_UP      0x04U
/** If set, the netif is an ethernet device using ARP.
 * Set by the netif driver in its init function.
 * Used to check input packet types and use of DHCP. */
#define NETIF_FLAG_ETHARP       0x08U
/** If set, the netif is an ethernet device. It might not use
 * ARP or TCP/IP if it is used for PPPoE only.
 */
#define NETIF_FLAG_ETHERNET     0x10U
/** If set, the netif has IGMP capability.
 * Set by the netif driver in its init function. */
#define NETIF_FLAG_IGMP         0x20U
/** If set, the netif has MLD6 capability.
 * Set by the netif driver in its init function. */
#define NETIF_FLAG_MLD6         0x40U

/**
 * @}
 */

enum lwip_internal_netif_client_data_index
{
#if LWIP_DHCP
   LWIP_NETIF_CLIENT_DATA_INDEX_DHCP,
#endif
#if LWIP_AUTOIP
   LWIP_NETIF_CLIENT_DATA_INDEX_AUTOIP,
#endif
#if LWIP_IGMP
   LWIP_NETIF_CLIENT_DATA_INDEX_IGMP,
#endif
#if LWIP_IPV6_MLD
   LWIP_NETIF_CLIENT_DATA_INDEX_MLD6,
#endif
   LWIP_NETIF_CLIENT_DATA_INDEX_MAX
};

#if LWIP_CHECKSUM_CTRL_PER_NETIF
#define NETIF_CHECKSUM_GEN_IP       0x0001
#define NETIF_CHECKSUM_GEN_UDP      0x0002
#define NETIF_CHECKSUM_GEN_TCP      0x0004
#define NETIF_CHECKSUM_GEN_ICMP     0x0008
#define NETIF_CHECKSUM_GEN_ICMP6    0x0010
#define NETIF_CHECKSUM_CHECK_IP     0x0100
#define NETIF_CHECKSUM_CHECK_UDP    0x0200
#define NETIF_CHECKSUM_CHECK_TCP    0x0400
#define NETIF_CHECKSUM_CHECK_ICMP   0x0800
#define NETIF_CHECKSUM_CHECK_ICMP6  0x1000
#define NETIF_CHECKSUM_ENABLE_ALL   0xFFFF
#define NETIF_CHECKSUM_DISABLE_ALL  0x0000
#endif /* LWIP_CHECKSUM_CTRL_PER_NETIF */

struct netif;

/** MAC Filter Actions, these are passed to a netif's igmp_mac_filter or
 * mld_mac_filter callback function. */
enum netif_mac_filter_action {
  /** Delete a filter entry */
  NETIF_DEL_MAC_FILTER = 0,
  /** Add a filter entry */
  NETIF_ADD_MAC_FILTER = 1
};

/** Function prototype for netif init functions. Set up flags and output/linkoutput
 * callback functions in this function.
 *
 * @param netif The netif to initialize
 */
typedef err_t (*netif_init_fn)(struct netif *netif);
/** Function prototype for netif->input functions. This function is saved as 'input'
 * callback function in the netif struct. Call it when a packet has been received.
 *
 * @param p The received packet, copied into a pbuf
 * @param inp The netif which received the packet
 */
typedef err_t (*netif_input_fn)(struct pbuf *p, struct netif *inp);

#if LWIP_IPV4
/** Function prototype for netif->output functions. Called by lwIP when a packet
 * shall be sent. For ethernet netif, set this to 'etharp_output' and set
 * 'linkoutput'.
 *
 * @param netif The netif which shall send a packet
 * @param p The packet to send (p->payload points to IP header)
 * @param ipaddr The IP address to which the packet shall be sent
 */
typedef err_t (*netif_output_fn)(struct netif *netif, struct pbuf *p,
<<<<<<< HEAD
       ip_addr_t *ipaddr);
=======
       const ip4_addr_t *ipaddr);
#endif /* LWIP_IPV4*/

#if LWIP_IPV6
/** Function prototype for netif->output_ip6 functions. Called by lwIP when a packet
 * shall be sent. For ethernet netif, set this to 'ethip6_output' and set
 * 'linkoutput'.
 *
 * @param netif The netif which shall send a packet
 * @param p The packet to send (p->payload points to IP header)
 * @param ipaddr The IPv6 address to which the packet shall be sent
 */
typedef err_t (*netif_output_ip6_fn)(struct netif *netif, struct pbuf *p,
       const ip6_addr_t *ipaddr);
#endif /* LWIP_IPV6 */

>>>>>>> 216bf894
/** Function prototype for netif->linkoutput functions. Only used for ethernet
 * netifs. This function is called by ARP when a packet shall be sent.
 *
 * @param netif The netif which shall send a packet
 * @param p The packet to send (raw ethernet packet)
 */
typedef err_t (*netif_linkoutput_fn)(struct netif *netif, struct pbuf *p);
/** Function prototype for netif status- or link-callback functions. */
typedef void (*netif_status_callback_fn)(struct netif *netif);
#if LWIP_IPV4 && LWIP_IGMP
/** Function prototype for netif igmp_mac_filter functions */
typedef err_t (*netif_igmp_mac_filter_fn)(struct netif *netif,
<<<<<<< HEAD
       ip_addr_t *group, u8_t action);
=======
       const ip4_addr_t *group, enum netif_mac_filter_action action);
#endif /* LWIP_IPV4 && LWIP_IGMP */
#if LWIP_IPV6 && LWIP_IPV6_MLD
/** Function prototype for netif mld_mac_filter functions */
typedef err_t (*netif_mld_mac_filter_fn)(struct netif *netif,
       const ip6_addr_t *group, enum netif_mac_filter_action action);
#endif /* LWIP_IPV6 && LWIP_IPV6_MLD */
>>>>>>> 216bf894

#if LWIP_DHCP || LWIP_AUTOIP || LWIP_IGMP || LWIP_IPV6_MLD || (LWIP_NUM_NETIF_CLIENT_DATA > 0)
u8_t netif_alloc_client_data_id(void);
/** @ingroup netif_cd
 * Set client data. Obtain ID from netif_alloc_client_data_id().
 */
#define netif_set_client_data(netif, id, data) netif_get_client_data(netif, id) = (data)
/** @ingroup netif_cd
 * Get client data. Obtain ID from netif_alloc_client_data_id().
 */
#define netif_get_client_data(netif, id)       (netif)->client_data[(id)]
#endif /* LWIP_DHCP || LWIP_AUTOIP || (LWIP_NUM_NETIF_CLIENT_DATA > 0) */

/** Generic data structure used for all lwIP network interfaces.
 *  The following fields should be filled in by the initialization
 *  function for the device driver: hwaddr_len, hwaddr[], mtu, flags */
struct netif {
  /** pointer to next in linked list */
  struct netif *next;

#if LWIP_IPV4
  /** IP address configuration in network byte order */
  ip_addr_t ip_addr;
  ip_addr_t netmask;
  ip_addr_t gw;
<<<<<<< HEAD

=======
#endif /* LWIP_IPV4 */
#if LWIP_IPV6
  /** Array of IPv6 addresses for this netif. */
  ip_addr_t ip6_addr[LWIP_IPV6_NUM_ADDRESSES];
  /** The state of each IPv6 address (Tentative, Preferred, etc).
   * @see ip6_addr.h */
  u8_t ip6_addr_state[LWIP_IPV6_NUM_ADDRESSES];
#endif /* LWIP_IPV6 */
>>>>>>> 216bf894
  /** This function is called by the network device driver
   *  to pass a packet up the TCP/IP stack. */
  netif_input_fn input;
#if LWIP_IPV4
  /** This function is called by the IP module when it wants
   *  to send a packet on the interface. This function typically
   *  first resolves the hardware address, then sends the packet.
   *  For ethernet physical layer, this is usually etharp_output() */
  netif_output_fn output;
#endif /* LWIP_IPV4 */
  /** This function is called by ethernet_output() when it wants
   *  to send a packet on the interface. This function outputs
   *  the pbuf as-is on the link medium. */
  netif_linkoutput_fn linkoutput;
<<<<<<< HEAD
=======
#if LWIP_IPV6
  /** This function is called by the IPv6 module when it wants
   *  to send a packet on the interface. This function typically
   *  first resolves the hardware address, then sends the packet.
   *  For ethernet physical layer, this is usually ethip6_output() */
  netif_output_ip6_fn output_ip6;
#endif /* LWIP_IPV6 */
>>>>>>> 216bf894
#if LWIP_NETIF_STATUS_CALLBACK
  /** This function is called when the netif state is set to up or down
   */
  netif_status_callback_fn status_callback;
#endif /* LWIP_NETIF_STATUS_CALLBACK */
#if LWIP_NETIF_LINK_CALLBACK
  /** This function is called when the netif link is set to up or down
   */
  netif_status_callback_fn link_callback;
#endif /* LWIP_NETIF_LINK_CALLBACK */
#if LWIP_NETIF_REMOVE_CALLBACK
  /** This function is called when the netif has been removed */
  netif_status_callback_fn remove_callback;
#endif /* LWIP_NETIF_REMOVE_CALLBACK */
  /** This field can be set by the device driver and could point
   *  to state information for the device. */
  void *state;
#ifdef netif_get_client_data
  void* client_data[LWIP_NETIF_CLIENT_DATA_INDEX_MAX + LWIP_NUM_NETIF_CLIENT_DATA];
#endif
<<<<<<< HEAD
=======
#if LWIP_IPV6_AUTOCONFIG
  /** is this netif enabled for IPv6 autoconfiguration */
  u8_t ip6_autoconfig_enabled;
#endif /* LWIP_IPV6_AUTOCONFIG */
#if LWIP_IPV6_SEND_ROUTER_SOLICIT
  /** Number of Router Solicitation messages that remain to be sent. */
  u8_t rs_count;
#endif /* LWIP_IPV6_SEND_ROUTER_SOLICIT */
>>>>>>> 216bf894
#if LWIP_NETIF_HOSTNAME
  /* the hostname for this netif, NULL is a valid value */
  const char*  hostname;
#endif /* LWIP_NETIF_HOSTNAME */
#if LWIP_CHECKSUM_CTRL_PER_NETIF
  u16_t chksum_flags;
#endif /* LWIP_CHECKSUM_CTRL_PER_NETIF*/
  /** maximum transfer unit (in bytes) */
  u16_t mtu;
  /** number of bytes used in hwaddr */
  u8_t hwaddr_len;
  /** link level hardware address of this interface */
  u8_t hwaddr[NETIF_MAX_HWADDR_LEN];
  /** flags (@see @ref netif_flags) */
  u8_t flags;
  /** descriptive abbreviation */
  char name[2];
  /** number of this interface */
  u8_t num;
#if MIB2_STATS
  /** link type (from "snmp_ifType" enum from snmp_mib2.h) */
  u8_t link_type;
  /** (estimate) link speed */
  u32_t link_speed;
  /** timestamp at last change made (up/down) */
  u32_t ts;
  /** counters */
<<<<<<< HEAD
  u32_t ifinoctets;
  u32_t ifinucastpkts;
  u32_t ifinnucastpkts;
  u32_t ifindiscards;
  u32_t ifoutoctets;
  u32_t ifoutucastpkts;
  u32_t ifoutnucastpkts;
  u32_t ifoutdiscards;
#endif /* LWIP_SNMP */
#if LWIP_IGMP
  /** This function could be called to add or delete a entry in the multicast
      filter table of the ethernet MAC.*/
  netif_igmp_mac_filter_fn igmp_mac_filter;
#endif /* LWIP_IGMP */
=======
  struct stats_mib2_netif_ctrs mib2_counters;
#endif /* MIB2_STATS */
#if LWIP_IPV4 && LWIP_IGMP
  /** This function could be called to add or delete an entry in the multicast
      filter table of the ethernet MAC.*/
  netif_igmp_mac_filter_fn igmp_mac_filter;
#endif /* LWIP_IPV4 && LWIP_IGMP */
#if LWIP_IPV6 && LWIP_IPV6_MLD
  /** This function could be called to add or delete an entry in the IPv6 multicast
      filter table of the ethernet MAC. */
  netif_mld_mac_filter_fn mld_mac_filter;
#endif /* LWIP_IPV6 && LWIP_IPV6_MLD */
>>>>>>> 216bf894
#if LWIP_NETIF_HWADDRHINT
  u8_t *addr_hint;
#endif /* LWIP_NETIF_HWADDRHINT */
#if ENABLE_LOOPBACK
  /* List of packets to be queued for ourselves. */
  struct pbuf *loop_first;
  struct pbuf *loop_last;
#if LWIP_LOOPBACK_MAX_PBUFS
  u16_t loop_cnt_current;
#endif /* LWIP_LOOPBACK_MAX_PBUFS */
#endif /* ENABLE_LOOPBACK */
};

#if LWIP_CHECKSUM_CTRL_PER_NETIF
#define NETIF_SET_CHECKSUM_CTRL(netif, chksumflags) do { \
  (netif)->chksum_flags = chksumflags; } while(0)
#define IF__NETIF_CHECKSUM_ENABLED(netif, chksumflag) if (((netif) == NULL) || (((netif)->chksum_flags & (chksumflag)) != 0))
#else /* LWIP_CHECKSUM_CTRL_PER_NETIF */
#define NETIF_SET_CHECKSUM_CTRL(netif, chksumflags)
#define IF__NETIF_CHECKSUM_ENABLED(netif, chksumflag)
#endif /* LWIP_CHECKSUM_CTRL_PER_NETIF */

/** The list of network interfaces. */
extern struct netif *netif_list;
/** The default network interface. */
extern struct netif *netif_default;

void netif_init(void);

struct netif *netif_add(struct netif *netif,
#if LWIP_IPV4
                        const ip4_addr_t *ipaddr, const ip4_addr_t *netmask, const ip4_addr_t *gw,
#endif /* LWIP_IPV4 */
                        void *state, netif_init_fn init, netif_input_fn input);
#if LWIP_IPV4
void netif_set_addr(struct netif *netif, const ip4_addr_t *ipaddr, const ip4_addr_t *netmask,
                    const ip4_addr_t *gw);
#endif /* LWIP_IPV4 */
void netif_remove(struct netif * netif);

/* Returns a network interface given its name. The name is of the form
   "et0", where the first two letters are the "name" field in the
   netif structure, and the digit is in the num field in the same
   structure. */
struct netif *netif_find(const char *name);

void netif_set_default(struct netif *netif);

#if LWIP_IPV4
void netif_set_ipaddr(struct netif *netif, const ip4_addr_t *ipaddr);
void netif_set_netmask(struct netif *netif, const ip4_addr_t *netmask);
void netif_set_gw(struct netif *netif, const ip4_addr_t *gw);
/** @ingroup netif_ip4 */
#define netif_ip4_addr(netif)    ((const ip4_addr_t*)ip_2_ip4(&((netif)->ip_addr)))
/** @ingroup netif_ip4 */
#define netif_ip4_netmask(netif) ((const ip4_addr_t*)ip_2_ip4(&((netif)->netmask)))
/** @ingroup netif_ip4 */
#define netif_ip4_gw(netif)      ((const ip4_addr_t*)ip_2_ip4(&((netif)->gw)))
/** @ingroup netif_ip4 */
#define netif_ip_addr4(netif)    ((const ip_addr_t*)&((netif)->ip_addr))
/** @ingroup netif_ip4 */
#define netif_ip_netmask4(netif) ((const ip_addr_t*)&((netif)->netmask))
/** @ingroup netif_ip4 */
#define netif_ip_gw4(netif)      ((const ip_addr_t*)&((netif)->gw))
#endif /* LWIP_IPV4 */

void netif_set_up(struct netif *netif);
void netif_set_down(struct netif *netif);
/** @ingroup netif
 * Ask if an interface is up
 */
#define netif_is_up(netif) (((netif)->flags & NETIF_FLAG_UP) ? (u8_t)1 : (u8_t)0)

#if LWIP_NETIF_STATUS_CALLBACK
void netif_set_status_callback(struct netif *netif, netif_status_callback_fn status_callback);
#endif /* LWIP_NETIF_STATUS_CALLBACK */
#if LWIP_NETIF_REMOVE_CALLBACK
void netif_set_remove_callback(struct netif *netif, netif_status_callback_fn remove_callback);
#endif /* LWIP_NETIF_REMOVE_CALLBACK */

void netif_set_link_up(struct netif *netif);
void netif_set_link_down(struct netif *netif);
/** Ask if a link is up */
#define netif_is_link_up(netif) (((netif)->flags & NETIF_FLAG_LINK_UP) ? (u8_t)1 : (u8_t)0)

#if LWIP_NETIF_LINK_CALLBACK
void netif_set_link_callback(struct netif *netif, netif_status_callback_fn link_callback);
#endif /* LWIP_NETIF_LINK_CALLBACK */

#if LWIP_NETIF_HOSTNAME
/** @ingroup netif */
#define netif_set_hostname(netif, name) do { if((netif) != NULL) { (netif)->hostname = name; }}while(0)
/** @ingroup netif */
#define netif_get_hostname(netif) (((netif) != NULL) ? ((netif)->hostname) : NULL)
#endif /* LWIP_NETIF_HOSTNAME */

#if LWIP_IGMP
/** @ingroup netif */
#define netif_set_igmp_mac_filter(netif, function) do { if((netif) != NULL) { (netif)->igmp_mac_filter = function; }}while(0)
#define netif_get_igmp_mac_filter(netif) (((netif) != NULL) ? ((netif)->igmp_mac_filter) : NULL)
#endif /* LWIP_IGMP */

#if LWIP_IPV6 && LWIP_IPV6_MLD
/** @ingroup netif */
#define netif_set_mld_mac_filter(netif, function) do { if((netif) != NULL) { (netif)->mld_mac_filter = function; }}while(0)
#define netif_get_mld_mac_filter(netif) (((netif) != NULL) ? ((netif)->mld_mac_filter) : NULL)
#define netif_mld_mac_filter(netif, addr, action) do { if((netif) && (netif)->mld_mac_filter) { (netif)->mld_mac_filter((netif), (addr), (action)); }}while(0)
#endif /* LWIP_IPV6 && LWIP_IPV6_MLD */

#if ENABLE_LOOPBACK
err_t netif_loop_output(struct netif *netif, struct pbuf *p);
void netif_poll(struct netif *netif);
#if !LWIP_NETIF_LOOPBACK_MULTITHREADING
void netif_poll_all(void);
#endif /* !LWIP_NETIF_LOOPBACK_MULTITHREADING */
#endif /* ENABLE_LOOPBACK */

<<<<<<< HEAD
=======
err_t netif_input(struct pbuf *p, struct netif *inp);

#if LWIP_IPV6
/** @ingroup netif_ip6 */
#define netif_ip_addr6(netif, i)  ((const ip_addr_t*)(&((netif)->ip6_addr[i])))
/** @ingroup netif_ip6 */
#define netif_ip6_addr(netif, i)  ((const ip6_addr_t*)ip_2_ip6(&((netif)->ip6_addr[i])))
void netif_ip6_addr_set(struct netif *netif, s8_t addr_idx, const ip6_addr_t *addr6);
void netif_ip6_addr_set_parts(struct netif *netif, s8_t addr_idx, u32_t i0, u32_t i1, u32_t i2, u32_t i3);
#define netif_ip6_addr_state(netif, i)  ((netif)->ip6_addr_state[i])
void netif_ip6_addr_set_state(struct netif* netif, s8_t addr_idx, u8_t state);
s8_t netif_get_ip6_addr_match(struct netif *netif, const ip6_addr_t *ip6addr);
void netif_create_ip6_linklocal_address(struct netif *netif, u8_t from_mac_48bit);
err_t netif_add_ip6_address(struct netif *netif, const ip6_addr_t *ip6addr, s8_t *chosen_idx);
#define netif_set_ip6_autoconfig_enabled(netif, action) do { if(netif) { (netif)->ip6_autoconfig_enabled = (action); }}while(0)
#endif /* LWIP_IPV6 */

>>>>>>> 216bf894
#if LWIP_NETIF_HWADDRHINT
#define NETIF_SET_HWADDRHINT(netif, hint) ((netif)->addr_hint = (hint))
#else /* LWIP_NETIF_HWADDRHINT */
#define NETIF_SET_HWADDRHINT(netif, hint)
#endif /* LWIP_NETIF_HWADDRHINT */

#ifdef __cplusplus
}
#endif

#endif /* LWIP_HDR_NETIF_H */<|MERGE_RESOLUTION|>--- conflicted
+++ resolved
@@ -47,16 +47,7 @@
 
 #include "lwip/def.h"
 #include "lwip/pbuf.h"
-<<<<<<< HEAD
-#if LWIP_DHCP
-struct dhcp;
-#endif
-#if LWIP_AUTOIP
-struct autoip;
-#endif
-=======
 #include "lwip/stats.h"
->>>>>>> 216bf894
 
 #ifdef __cplusplus
 extern "C" {
@@ -180,9 +171,6 @@
  * @param ipaddr The IP address to which the packet shall be sent
  */
 typedef err_t (*netif_output_fn)(struct netif *netif, struct pbuf *p,
-<<<<<<< HEAD
-       ip_addr_t *ipaddr);
-=======
        const ip4_addr_t *ipaddr);
 #endif /* LWIP_IPV4*/
 
@@ -199,7 +187,6 @@
        const ip6_addr_t *ipaddr);
 #endif /* LWIP_IPV6 */
 
->>>>>>> 216bf894
 /** Function prototype for netif->linkoutput functions. Only used for ethernet
  * netifs. This function is called by ARP when a packet shall be sent.
  *
@@ -212,9 +199,6 @@
 #if LWIP_IPV4 && LWIP_IGMP
 /** Function prototype for netif igmp_mac_filter functions */
 typedef err_t (*netif_igmp_mac_filter_fn)(struct netif *netif,
-<<<<<<< HEAD
-       ip_addr_t *group, u8_t action);
-=======
        const ip4_addr_t *group, enum netif_mac_filter_action action);
 #endif /* LWIP_IPV4 && LWIP_IGMP */
 #if LWIP_IPV6 && LWIP_IPV6_MLD
@@ -222,7 +206,6 @@
 typedef err_t (*netif_mld_mac_filter_fn)(struct netif *netif,
        const ip6_addr_t *group, enum netif_mac_filter_action action);
 #endif /* LWIP_IPV6 && LWIP_IPV6_MLD */
->>>>>>> 216bf894
 
 #if LWIP_DHCP || LWIP_AUTOIP || LWIP_IGMP || LWIP_IPV6_MLD || (LWIP_NUM_NETIF_CLIENT_DATA > 0)
 u8_t netif_alloc_client_data_id(void);
@@ -248,9 +231,6 @@
   ip_addr_t ip_addr;
   ip_addr_t netmask;
   ip_addr_t gw;
-<<<<<<< HEAD
-
-=======
 #endif /* LWIP_IPV4 */
 #if LWIP_IPV6
   /** Array of IPv6 addresses for this netif. */
@@ -259,7 +239,6 @@
    * @see ip6_addr.h */
   u8_t ip6_addr_state[LWIP_IPV6_NUM_ADDRESSES];
 #endif /* LWIP_IPV6 */
->>>>>>> 216bf894
   /** This function is called by the network device driver
    *  to pass a packet up the TCP/IP stack. */
   netif_input_fn input;
@@ -274,8 +253,6 @@
    *  to send a packet on the interface. This function outputs
    *  the pbuf as-is on the link medium. */
   netif_linkoutput_fn linkoutput;
-<<<<<<< HEAD
-=======
 #if LWIP_IPV6
   /** This function is called by the IPv6 module when it wants
    *  to send a packet on the interface. This function typically
@@ -283,7 +260,6 @@
    *  For ethernet physical layer, this is usually ethip6_output() */
   netif_output_ip6_fn output_ip6;
 #endif /* LWIP_IPV6 */
->>>>>>> 216bf894
 #if LWIP_NETIF_STATUS_CALLBACK
   /** This function is called when the netif state is set to up or down
    */
@@ -304,8 +280,6 @@
 #ifdef netif_get_client_data
   void* client_data[LWIP_NETIF_CLIENT_DATA_INDEX_MAX + LWIP_NUM_NETIF_CLIENT_DATA];
 #endif
-<<<<<<< HEAD
-=======
 #if LWIP_IPV6_AUTOCONFIG
   /** is this netif enabled for IPv6 autoconfiguration */
   u8_t ip6_autoconfig_enabled;
@@ -314,7 +288,6 @@
   /** Number of Router Solicitation messages that remain to be sent. */
   u8_t rs_count;
 #endif /* LWIP_IPV6_SEND_ROUTER_SOLICIT */
->>>>>>> 216bf894
 #if LWIP_NETIF_HOSTNAME
   /* the hostname for this netif, NULL is a valid value */
   const char*  hostname;
@@ -342,22 +315,6 @@
   /** timestamp at last change made (up/down) */
   u32_t ts;
   /** counters */
-<<<<<<< HEAD
-  u32_t ifinoctets;
-  u32_t ifinucastpkts;
-  u32_t ifinnucastpkts;
-  u32_t ifindiscards;
-  u32_t ifoutoctets;
-  u32_t ifoutucastpkts;
-  u32_t ifoutnucastpkts;
-  u32_t ifoutdiscards;
-#endif /* LWIP_SNMP */
-#if LWIP_IGMP
-  /** This function could be called to add or delete a entry in the multicast
-      filter table of the ethernet MAC.*/
-  netif_igmp_mac_filter_fn igmp_mac_filter;
-#endif /* LWIP_IGMP */
-=======
   struct stats_mib2_netif_ctrs mib2_counters;
 #endif /* MIB2_STATS */
 #if LWIP_IPV4 && LWIP_IGMP
@@ -370,7 +327,6 @@
       filter table of the ethernet MAC. */
   netif_mld_mac_filter_fn mld_mac_filter;
 #endif /* LWIP_IPV6 && LWIP_IPV6_MLD */
->>>>>>> 216bf894
 #if LWIP_NETIF_HWADDRHINT
   u8_t *addr_hint;
 #endif /* LWIP_NETIF_HWADDRHINT */
@@ -488,8 +444,6 @@
 #endif /* !LWIP_NETIF_LOOPBACK_MULTITHREADING */
 #endif /* ENABLE_LOOPBACK */
 
-<<<<<<< HEAD
-=======
 err_t netif_input(struct pbuf *p, struct netif *inp);
 
 #if LWIP_IPV6
@@ -507,7 +461,6 @@
 #define netif_set_ip6_autoconfig_enabled(netif, action) do { if(netif) { (netif)->ip6_autoconfig_enabled = (action); }}while(0)
 #endif /* LWIP_IPV6 */
 
->>>>>>> 216bf894
 #if LWIP_NETIF_HWADDRHINT
 #define NETIF_SET_HWADDRHINT(netif, hint) ((netif)->addr_hint = (hint))
 #else /* LWIP_NETIF_HWADDRHINT */
