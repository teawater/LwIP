--- conflicted
+++ resolved
@@ -46,11 +46,8 @@
 #include "lwip/netif.h"
 #include "lwip/ip_addr.h"
 #include "lwip/ip.h"
-<<<<<<< HEAD
-=======
 #include "lwip/ip6_addr.h"
 #include "lwip/prot/udp.h"
->>>>>>> 216bf894
 
 #ifdef __cplusplus
 extern "C" {
@@ -78,12 +75,7 @@
  * @param port the remote port from which the packet was received
  */
 typedef void (*udp_recv_fn)(void *arg, struct udp_pcb *pcb, struct pbuf *p,
-<<<<<<< HEAD
-    ip_addr_t *addr, u16_t port);
-
-=======
     const ip_addr_t *addr, u16_t port);
->>>>>>> 216bf894
 
 /** the UDP protocol control block */
 struct udp_pcb {
@@ -163,8 +155,6 @@
 
 void             udp_init       (void);
 
-<<<<<<< HEAD
-=======
 /* for compatibility with older implementation */
 #define udp_new_ip6() udp_new_ip_type(IPADDR_TYPE_V6)
 
@@ -175,7 +165,6 @@
 #define udp_get_multicast_ttl(pcb)                 ((pcb)->mcast_ttl)
 #endif /* LWIP_MULTICAST_TX_OPTIONS */
 
->>>>>>> 216bf894
 #if UDP_DEBUG
 void udp_debug_print(struct udp_hdr *udphdr);
 #else
