/**
 * @file
 * netbuf API (for netconn API)
 */

/*
 * Copyright (c) 2001-2004 Swedish Institute of Computer Science.
 * All rights reserved.
 *
 * Redistribution and use in source and binary forms, with or without modification,
 * are permitted provided that the following conditions are met:
 *
 * 1. Redistributions of source code must retain the above copyright notice,
 *    this list of conditions and the following disclaimer.
 * 2. Redistributions in binary form must reproduce the above copyright notice,
 *    this list of conditions and the following disclaimer in the documentation
 *    and/or other materials provided with the distribution.
 * 3. The name of the author may not be used to endorse or promote products
 *    derived from this software without specific prior written permission.
 *
 * THIS SOFTWARE IS PROVIDED BY THE AUTHOR ``AS IS'' AND ANY EXPRESS OR IMPLIED
 * WARRANTIES, INCLUDING, BUT NOT LIMITED TO, THE IMPLIED WARRANTIES OF
 * MERCHANTABILITY AND FITNESS FOR A PARTICULAR PURPOSE ARE DISCLAIMED. IN NO EVENT
 * SHALL THE AUTHOR BE LIABLE FOR ANY DIRECT, INDIRECT, INCIDENTAL, SPECIAL,
 * EXEMPLARY, OR CONSEQUENTIAL DAMAGES (INCLUDING, BUT NOT LIMITED TO, PROCUREMENT
 * OF SUBSTITUTE GOODS OR SERVICES; LOSS OF USE, DATA, OR PROFITS; OR BUSINESS
 * INTERRUPTION) HOWEVER CAUSED AND ON ANY THEORY OF LIABILITY, WHETHER IN
 * CONTRACT, STRICT LIABILITY, OR TORT (INCLUDING NEGLIGENCE OR OTHERWISE) ARISING
 * IN ANY WAY OUT OF THE USE OF THIS SOFTWARE, EVEN IF ADVISED OF THE POSSIBILITY
 * OF SUCH DAMAGE.
 *
 * This file is part of the lwIP TCP/IP stack.
 *
 * Author: Adam Dunkels <adam@sics.se>
 *
 */
#ifndef LWIP_HDR_NETBUF_H
#define LWIP_HDR_NETBUF_H

#include "lwip/opt.h"

#if LWIP_NETCONN || LWIP_SOCKET /* don't build if not configured for use in lwipopts.h */
/* Note: Netconn API is always available when sockets are enabled -
 * sockets are implemented on top of them */

#include "lwip/pbuf.h"
#include "lwip/ip_addr.h"

#ifdef __cplusplus
extern "C" {
#endif

/** This netbuf has dest-addr/port set */
#define NETBUF_FLAG_DESTADDR    0x01
/** This netbuf includes a checksum */
#define NETBUF_FLAG_CHKSUM      0x02

/** "Network buffer" - contains data and addressing info */
struct netbuf {
  struct pbuf *p, *ptr;
  ip_addr_t addr;
  u16_t port;
#if LWIP_NETBUF_RECVINFO || LWIP_CHECKSUM_ON_COPY
#if LWIP_CHECKSUM_ON_COPY
  u8_t flags;
#endif /* LWIP_CHECKSUM_ON_COPY */
  u16_t toport_chksum;
#if LWIP_NETBUF_RECVINFO
  ip_addr_t toaddr;
#endif /* LWIP_NETBUF_RECVINFO */
#endif /* LWIP_NETBUF_RECVINFO || LWIP_CHECKSUM_ON_COPY */
};

/* Network buffer functions: */
struct netbuf *   netbuf_new      (void);
void              netbuf_delete   (struct netbuf *buf);
void *            netbuf_alloc    (struct netbuf *buf, u16_t size);
void              netbuf_free     (struct netbuf *buf);
err_t             netbuf_ref      (struct netbuf *buf,
                                   const void *dataptr, u16_t size);
void              netbuf_chain    (struct netbuf *head, struct netbuf *tail);

err_t             netbuf_data     (struct netbuf *buf,
                                   void **dataptr, u16_t *len);
s8_t              netbuf_next     (struct netbuf *buf);
void              netbuf_first    (struct netbuf *buf);


#define netbuf_copy_partial(buf, dataptr, len, offset) \
  pbuf_copy_partial((buf)->p, (dataptr), (len), (offset))
#define netbuf_copy(buf,dataptr,len) netbuf_copy_partial(buf, dataptr, len, 0)
#define netbuf_take(buf, dataptr, len) pbuf_take((buf)->p, dataptr, len)
#define netbuf_len(buf)              ((buf)->p->tot_len)
#define netbuf_fromaddr(buf)         (&((buf)->addr))
<<<<<<< HEAD
#define netbuf_set_fromaddr(buf, fromaddr) ip_addr_set((&(buf)->addr), fromaddr)
#define netbuf_fromport(buf)         ((buf)->port)
#if LWIP_NETBUF_RECVINFO
#define netbuf_destaddr(buf)         (&((buf)->toaddr))
#define netbuf_set_destaddr(buf, destaddr) ip_addr_set((&(buf)->addr), destaddr)
=======
#define netbuf_set_fromaddr(buf, fromaddr) ip_addr_set(&((buf)->addr), fromaddr)
#define netbuf_fromport(buf)         ((buf)->port)
#if LWIP_NETBUF_RECVINFO
#define netbuf_destaddr(buf)         (&((buf)->toaddr))
#define netbuf_set_destaddr(buf, destaddr) ip_addr_set(&((buf)->toaddr), destaddr)
#if LWIP_CHECKSUM_ON_COPY
>>>>>>> 216bf894
#define netbuf_destport(buf)         (((buf)->flags & NETBUF_FLAG_DESTADDR) ? (buf)->toport_chksum : 0)
#else /* LWIP_CHECKSUM_ON_COPY */
#define netbuf_destport(buf)         ((buf)->toport_chksum)
#endif /* LWIP_CHECKSUM_ON_COPY */
#endif /* LWIP_NETBUF_RECVINFO */
#if LWIP_CHECKSUM_ON_COPY
#define netbuf_set_chksum(buf, chksum) do { (buf)->flags = NETBUF_FLAG_CHKSUM; \
                                            (buf)->toport_chksum = chksum; } while(0)
#endif /* LWIP_CHECKSUM_ON_COPY */

#ifdef __cplusplus
}
#endif

#endif /* LWIP_NETCONN || LWIP_SOCKET */

#endif /* LWIP_HDR_NETBUF_H */<|MERGE_RESOLUTION|>--- conflicted
+++ resolved
@@ -92,20 +92,12 @@
 #define netbuf_take(buf, dataptr, len) pbuf_take((buf)->p, dataptr, len)
 #define netbuf_len(buf)              ((buf)->p->tot_len)
 #define netbuf_fromaddr(buf)         (&((buf)->addr))
-<<<<<<< HEAD
-#define netbuf_set_fromaddr(buf, fromaddr) ip_addr_set((&(buf)->addr), fromaddr)
-#define netbuf_fromport(buf)         ((buf)->port)
-#if LWIP_NETBUF_RECVINFO
-#define netbuf_destaddr(buf)         (&((buf)->toaddr))
-#define netbuf_set_destaddr(buf, destaddr) ip_addr_set((&(buf)->addr), destaddr)
-=======
 #define netbuf_set_fromaddr(buf, fromaddr) ip_addr_set(&((buf)->addr), fromaddr)
 #define netbuf_fromport(buf)         ((buf)->port)
 #if LWIP_NETBUF_RECVINFO
 #define netbuf_destaddr(buf)         (&((buf)->toaddr))
 #define netbuf_set_destaddr(buf, destaddr) ip_addr_set(&((buf)->toaddr), destaddr)
 #if LWIP_CHECKSUM_ON_COPY
->>>>>>> 216bf894
 #define netbuf_destport(buf)         (((buf)->flags & NETBUF_FLAG_DESTADDR) ? (buf)->toport_chksum : 0)
 #else /* LWIP_CHECKSUM_ON_COPY */
 #define netbuf_destport(buf)         ((buf)->toport_chksum)
