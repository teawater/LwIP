--- conflicted
+++ resolved
@@ -179,24 +179,11 @@
 
 #else /* LWIP_PROVIDE_ERRNO */
 
-<<<<<<< HEAD
-#ifdef __hermit__
-
-#ifdef __KERNEL__
-#include <hermit/errno.h>
-#else
-#include <errno.h>
-#endif
-
-#else
-/* Define LWIP_ERRNO_INCLUDE to <errno.h> to include the error defines here */
-=======
 /* Define LWIP_ERRNO_STDINCLUDE if you want to include <errno.h> here */
 #ifdef LWIP_ERRNO_STDINCLUDE
 #include <errno.h>
 #else /* LWIP_ERRNO_STDINCLUDE */
 /* Define LWIP_ERRNO_INCLUDE to an equivalent of <errno.h> to include the error defines here */
->>>>>>> e6a8415d
 #ifdef LWIP_ERRNO_INCLUDE
 #include LWIP_ERRNO_INCLUDE
 #endif /* LWIP_ERRNO_INCLUDE */
