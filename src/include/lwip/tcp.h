/**
 * @file
 * TCP API (to be used from TCPIP thread)\n
 * See also @ref tcp_raw
 */

/*
 * Copyright (c) 2001-2004 Swedish Institute of Computer Science.
 * All rights reserved.
 *
 * Redistribution and use in source and binary forms, with or without modification,
 * are permitted provided that the following conditions are met:
 *
 * 1. Redistributions of source code must retain the above copyright notice,
 *    this list of conditions and the following disclaimer.
 * 2. Redistributions in binary form must reproduce the above copyright notice,
 *    this list of conditions and the following disclaimer in the documentation
 *    and/or other materials provided with the distribution.
 * 3. The name of the author may not be used to endorse or promote products
 *    derived from this software without specific prior written permission.
 *
 * THIS SOFTWARE IS PROVIDED BY THE AUTHOR ``AS IS'' AND ANY EXPRESS OR IMPLIED
 * WARRANTIES, INCLUDING, BUT NOT LIMITED TO, THE IMPLIED WARRANTIES OF
 * MERCHANTABILITY AND FITNESS FOR A PARTICULAR PURPOSE ARE DISCLAIMED. IN NO EVENT
 * SHALL THE AUTHOR BE LIABLE FOR ANY DIRECT, INDIRECT, INCIDENTAL, SPECIAL,
 * EXEMPLARY, OR CONSEQUENTIAL DAMAGES (INCLUDING, BUT NOT LIMITED TO, PROCUREMENT
 * OF SUBSTITUTE GOODS OR SERVICES; LOSS OF USE, DATA, OR PROFITS; OR BUSINESS
 * INTERRUPTION) HOWEVER CAUSED AND ON ANY THEORY OF LIABILITY, WHETHER IN
 * CONTRACT, STRICT LIABILITY, OR TORT (INCLUDING NEGLIGENCE OR OTHERWISE) ARISING
 * IN ANY WAY OUT OF THE USE OF THIS SOFTWARE, EVEN IF ADVISED OF THE POSSIBILITY
 * OF SUCH DAMAGE.
 *
 * This file is part of the lwIP TCP/IP stack.
 *
 * Author: Adam Dunkels <adam@sics.se>
 *
 */
#ifndef LWIP_HDR_TCP_H
#define LWIP_HDR_TCP_H

#include "lwip/opt.h"

#if LWIP_TCP /* don't build if not configured for use in lwipopts.h */

#include "lwip/mem.h"
#include "lwip/pbuf.h"
#include "lwip/ip.h"
#include "lwip/icmp.h"
#include "lwip/err.h"

#ifdef __cplusplus
extern "C" {
#endif

struct tcp_pcb;

/** Function prototype for tcp accept callback functions. Called when a new
 * connection can be accepted on a listening pcb.
 *
 * @param arg Additional argument to pass to the callback function (@see tcp_arg())
 * @param newpcb The new connection pcb
 * @param err An error code if there has been an error accepting.
 *            Only return ERR_ABRT if you have called tcp_abort from within the
 *            callback function!
 */
typedef err_t (*tcp_accept_fn)(void *arg, struct tcp_pcb *newpcb, err_t err);

/** Function prototype for tcp receive callback functions. Called when data has
 * been received.
 *
 * @param arg Additional argument to pass to the callback function (@see tcp_arg())
 * @param tpcb The connection pcb which received data
 * @param p The received data (or NULL when the connection has been closed!)
 * @param err An error code if there has been an error receiving
 *            Only return ERR_ABRT if you have called tcp_abort from within the
 *            callback function!
 */
typedef err_t (*tcp_recv_fn)(void *arg, struct tcp_pcb *tpcb,
                             struct pbuf *p, err_t err);

/** Function prototype for tcp sent callback functions. Called when sent data has
 * been acknowledged by the remote side. Use it to free corresponding resources.
 * This also means that the pcb has now space available to send new data.
 *
 * @param arg Additional argument to pass to the callback function (@see tcp_arg())
 * @param tpcb The connection pcb for which data has been acknowledged
 * @param len The amount of bytes acknowledged
 * @return ERR_OK: try to send some data by calling tcp_output
 *            Only return ERR_ABRT if you have called tcp_abort from within the
 *            callback function!
 */
typedef err_t (*tcp_sent_fn)(void *arg, struct tcp_pcb *tpcb,
                              u16_t len);

/** Function prototype for tcp poll callback functions. Called periodically as
 * specified by @see tcp_poll.
 *
 * @param arg Additional argument to pass to the callback function (@see tcp_arg())
 * @param tpcb tcp pcb
 * @return ERR_OK: try to send some data by calling tcp_output
 *            Only return ERR_ABRT if you have called tcp_abort from within the
 *            callback function!
 */
typedef err_t (*tcp_poll_fn)(void *arg, struct tcp_pcb *tpcb);

/** Function prototype for tcp error callback functions. Called when the pcb
 * receives a RST or is unexpectedly closed for any other reason.
 *
 * @note The corresponding pcb is already freed when this callback is called!
 *
 * @param arg Additional argument to pass to the callback function (@see tcp_arg())
 * @param err Error code to indicate why the pcb has been closed
 *            ERR_ABRT: aborted through tcp_abort or by a TCP timer
 *            ERR_RST: the connection was reset by the remote host
 */
typedef void  (*tcp_err_fn)(void *arg, err_t err);

/** Function prototype for tcp connected callback functions. Called when a pcb
 * is connected to the remote side after initiating a connection attempt by
 * calling tcp_connect().
 *
 * @param arg Additional argument to pass to the callback function (@see tcp_arg())
 * @param tpcb The connection pcb which is connected
 * @param err An unused error code, always ERR_OK currently ;-) @todo!
 *            Only return ERR_ABRT if you have called tcp_abort from within the
 *            callback function!
 *
 * @note When a connection attempt fails, the error callback is currently called!
 */
typedef err_t (*tcp_connected_fn)(void *arg, struct tcp_pcb *tpcb, err_t err);

#if LWIP_WND_SCALE
#define RCV_WND_SCALE(pcb, wnd) (((wnd) >> (pcb)->rcv_scale))
#define SND_WND_SCALE(pcb, wnd) (((wnd) << (pcb)->snd_scale))
#define TCPWND16(x)             ((u16_t)LWIP_MIN((x), 0xFFFF))
#define TCP_WND_MAX(pcb)        ((tcpwnd_size_t)(((pcb)->flags & TF_WND_SCALE) ? TCP_WND : TCPWND16(TCP_WND)))
typedef u32_t tcpwnd_size_t;
#else
#define RCV_WND_SCALE(pcb, wnd) (wnd)
#define SND_WND_SCALE(pcb, wnd) (wnd)
#define TCPWND16(x)             (x)
#define TCP_WND_MAX(pcb)        TCP_WND
typedef u16_t tcpwnd_size_t;
#endif

#if LWIP_WND_SCALE || TCP_LISTEN_BACKLOG
typedef u16_t tcpflags_t;
#else
typedef u8_t tcpflags_t;
#endif

enum tcp_state {
  CLOSED      = 0,
  LISTEN      = 1,
  SYN_SENT    = 2,
  SYN_RCVD    = 3,
  ESTABLISHED = 4,
  FIN_WAIT_1  = 5,
  FIN_WAIT_2  = 6,
  CLOSE_WAIT  = 7,
  CLOSING     = 8,
  LAST_ACK    = 9,
  TIME_WAIT   = 10
};

/**
 * members common to struct tcp_pcb and struct tcp_listen_pcb
 */
#define TCP_PCB_COMMON(type) \
  type *next; /* for the linked list */ \
  void *callback_arg; \
  enum tcp_state state; /* TCP state */ \
  u8_t prio; \
  /* ports are in host byte order */ \
  u16_t local_port


/** the TCP protocol control block for listening pcbs */
struct tcp_pcb_listen {
/** Common members of all PCB types */
  IP_PCB;
/** Protocol specific PCB members */
  TCP_PCB_COMMON(struct tcp_pcb_listen);

#if LWIP_CALLBACK_API
  /* Function to call when a listener has been connected. */
  tcp_accept_fn accept;
#endif /* LWIP_CALLBACK_API */

#if TCP_LISTEN_BACKLOG
  u8_t backlog;
  u8_t accepts_pending;
#endif /* TCP_LISTEN_BACKLOG */
};


/** the TCP protocol control block */
struct tcp_pcb {
/** common PCB members */
  IP_PCB;
/** protocol specific PCB members */
  TCP_PCB_COMMON(struct tcp_pcb);

  /* ports are in host byte order */
  u16_t remote_port;

  tcpflags_t flags;
#define TF_ACK_DELAY   0x01U   /* Delayed ACK. */
#define TF_ACK_NOW     0x02U   /* Immediate ACK. */
#define TF_INFR        0x04U   /* In fast recovery. */
#define TF_TIMESTAMP   0x08U   /* Timestamp option enabled */
#define TF_RXCLOSED    0x10U   /* rx closed by tcp_shutdown */
#define TF_FIN         0x20U   /* Connection was closed locally (FIN segment enqueued). */
#define TF_NODELAY     0x40U   /* Disable Nagle algorithm */
#define TF_NAGLEMEMERR 0x80U   /* nagle enabled, memerr, try to output to prevent delayed ACK to happen */
#if LWIP_WND_SCALE
#define TF_WND_SCALE   0x0100U /* Window Scale option enabled */
#endif
#if TCP_LISTEN_BACKLOG
#define TF_BACKLOGPEND 0x0200U /* If this is set, a connection pcb has increased the backlog on its listener */
#endif

  /* the rest of the fields are in host byte order
     as we have to do some math with them */

  /* Timers */
  u8_t polltmr, pollinterval;
  u8_t last_timer;
  u32_t tmr;

  /* receiver variables */
  u32_t rcv_nxt;   /* next seqno expected */
  tcpwnd_size_t rcv_wnd;   /* receiver window available */
  tcpwnd_size_t rcv_ann_wnd; /* receiver window to announce */
  u32_t rcv_ann_right_edge; /* announced right edge of window */

  /* Retransmission timer. */
  s16_t rtime;

  u16_t mss;   /* maximum segment size */

  /* RTT (round trip time) estimation variables */
  u32_t rttest; /* RTT estimate in 500ms ticks */
  u32_t rtseq;  /* sequence number being timed */
  s16_t sa, sv; /* @todo document this */

  s16_t rto;    /* retransmission time-out */
  u8_t nrtx;    /* number of retransmissions */

  /* fast retransmit/recovery */
  u8_t dupacks;
  u32_t lastack; /* Highest acknowledged seqno. */

  /* congestion avoidance/control variables */
  tcpwnd_size_t cwnd;
  tcpwnd_size_t ssthresh;

  /* sender variables */
  u32_t snd_nxt;   /* next new seqno to be sent */
  u32_t snd_wl1, snd_wl2; /* Sequence and acknowledgement numbers of last
                             window update. */
  u32_t snd_lbb;       /* Sequence number of next byte to be buffered. */
<<<<<<< HEAD
  u16_t snd_wnd;   /* sender window */
  u16_t snd_wnd_max; /* the maximum sender window announced by the remote host */

  u16_t acked;
=======
  tcpwnd_size_t snd_wnd;   /* sender window */
  tcpwnd_size_t snd_wnd_max; /* the maximum sender window announced by the remote host */
>>>>>>> 216bf894

  tcpwnd_size_t snd_buf;   /* Available buffer space for sending (in bytes). */
#define TCP_SNDQUEUELEN_OVERFLOW (0xffffU-3)
  u16_t snd_queuelen; /* Number of pbufs currently in the send buffer. */

#if TCP_OVERSIZE
  /* Extra bytes available at the end of the last pbuf in unsent. */
  u16_t unsent_oversize;
#endif /* TCP_OVERSIZE */

  /* These are ordered by sequence number: */
  struct tcp_seg *unsent;   /* Unsent (queued) segments. */
  struct tcp_seg *unacked;  /* Sent but unacknowledged segments. */
#if TCP_QUEUE_OOSEQ
  struct tcp_seg *ooseq;    /* Received out of sequence segments. */
#endif /* TCP_QUEUE_OOSEQ */

  struct pbuf *refused_data; /* Data previously received but not yet taken by upper layer */

#if LWIP_CALLBACK_API || TCP_LISTEN_BACKLOG
  struct tcp_pcb_listen* listener;
#endif /* LWIP_CALLBACK_API || TCP_LISTEN_BACKLOG */

#if LWIP_CALLBACK_API
  /* Function to be called when more send buffer space is available. */
  tcp_sent_fn sent;
  /* Function to be called when (in-sequence) data has arrived. */
  tcp_recv_fn recv;
  /* Function to be called when a connection has been set up. */
  tcp_connected_fn connected;
  /* Function which is called periodically. */
  tcp_poll_fn poll;
  /* Function to be called whenever a fatal error occurs. */
  tcp_err_fn errf;
#endif /* LWIP_CALLBACK_API */

#if LWIP_TCP_TIMESTAMPS
  u32_t ts_lastacksent;
  u32_t ts_recent;
#endif /* LWIP_TCP_TIMESTAMPS */

  /* idle time before KEEPALIVE is sent */
  u32_t keep_idle;
#if LWIP_TCP_KEEPALIVE
  u32_t keep_intvl;
  u32_t keep_cnt;
#endif /* LWIP_TCP_KEEPALIVE */

  /* Persist timer counter */
  u8_t persist_cnt;
  /* Persist timer back-off */
  u8_t persist_backoff;

  /* KEEPALIVE counter */
  u8_t keep_cnt_sent;
<<<<<<< HEAD
};

struct tcp_pcb_listen {  
/* Common members of all PCB types */
  IP_PCB;
/* Protocol specific PCB members */
  TCP_PCB_COMMON(struct tcp_pcb_listen);

#if TCP_LISTEN_BACKLOG
  u8_t backlog;
  u8_t accepts_pending;
#endif /* TCP_LISTEN_BACKLOG */
=======

#if LWIP_WND_SCALE
  u8_t snd_scale;
  u8_t rcv_scale;
#endif
>>>>>>> 216bf894
};

#if LWIP_EVENT_API

enum lwip_event {
  LWIP_EVENT_ACCEPT,
  LWIP_EVENT_SENT,
  LWIP_EVENT_RECV,
  LWIP_EVENT_CONNECTED,
  LWIP_EVENT_POLL,
  LWIP_EVENT_ERR
};

err_t lwip_tcp_event(void *arg, struct tcp_pcb *pcb,
         enum lwip_event,
         struct pbuf *p,
         u16_t size,
         err_t err);

#endif /* LWIP_EVENT_API */

/* Application program's interface: */
struct tcp_pcb * tcp_new     (void);
struct tcp_pcb * tcp_new_ip_type (u8_t type);

void             tcp_arg     (struct tcp_pcb *pcb, void *arg);
#if LWIP_CALLBACK_API
void             tcp_recv    (struct tcp_pcb *pcb, tcp_recv_fn recv);
void             tcp_sent    (struct tcp_pcb *pcb, tcp_sent_fn sent);
void             tcp_err     (struct tcp_pcb *pcb, tcp_err_fn err);
void             tcp_accept  (struct tcp_pcb *pcb, tcp_accept_fn accept);
#endif /* LWIP_CALLBACK_API */
void             tcp_poll    (struct tcp_pcb *pcb, tcp_poll_fn poll, u8_t interval);

#define          tcp_mss(pcb)             (((pcb)->flags & TF_TIMESTAMP) ? ((pcb)->mss - 12)  : (pcb)->mss)
#define          tcp_sndbuf(pcb)          (TCPWND16((pcb)->snd_buf))
#define          tcp_sndqueuelen(pcb)     ((pcb)->snd_queuelen)
/** @ingroup tcp_raw */
#define          tcp_nagle_disable(pcb)   ((pcb)->flags |= TF_NODELAY)
/** @ingroup tcp_raw */
#define          tcp_nagle_enable(pcb)    ((pcb)->flags = (tcpflags_t)((pcb)->flags & ~TF_NODELAY))
/** @ingroup tcp_raw */
#define          tcp_nagle_disabled(pcb)  (((pcb)->flags & TF_NODELAY) != 0)

#if TCP_LISTEN_BACKLOG
#define          tcp_backlog_set(pcb, new_backlog) do { \
  LWIP_ASSERT("pcb->state == LISTEN (called for wrong pcb?)", (pcb)->state == LISTEN); \
  ((struct tcp_pcb_listen *)(pcb))->backlog = ((new_backlog) ? (new_backlog) : 1); } while(0)
void             tcp_backlog_delayed(struct tcp_pcb* pcb);
void             tcp_backlog_accepted(struct tcp_pcb* pcb);
#else  /* TCP_LISTEN_BACKLOG */
#define          tcp_backlog_set(pcb, new_backlog)
#define          tcp_backlog_delayed(pcb)
#define          tcp_backlog_accepted(pcb)
#endif /* TCP_LISTEN_BACKLOG */
#define          tcp_accepted(pcb) /* compatibility define, not needed any more */

void             tcp_recved  (struct tcp_pcb *pcb, u16_t len);
err_t            tcp_bind    (struct tcp_pcb *pcb, const ip_addr_t *ipaddr,
                              u16_t port);
err_t            tcp_connect (struct tcp_pcb *pcb, const ip_addr_t *ipaddr,
                              u16_t port, tcp_connected_fn connected);

struct tcp_pcb * tcp_listen_with_backlog(struct tcp_pcb *pcb, u8_t backlog);
/** @ingroup tcp_raw */
#define          tcp_listen(pcb) tcp_listen_with_backlog(pcb, TCP_DEFAULT_LISTEN_BACKLOG)

void             tcp_abort (struct tcp_pcb *pcb);
err_t            tcp_close   (struct tcp_pcb *pcb);
err_t            tcp_shutdown(struct tcp_pcb *pcb, int shut_rx, int shut_tx);

/* Flags for "apiflags" parameter in tcp_write */
#define TCP_WRITE_FLAG_COPY 0x01
#define TCP_WRITE_FLAG_MORE 0x02

err_t            tcp_write   (struct tcp_pcb *pcb, const void *dataptr, u16_t len,
                              u8_t apiflags);

void             tcp_setprio (struct tcp_pcb *pcb, u8_t prio);

#define TCP_PRIO_MIN    1
#define TCP_PRIO_NORMAL 64
#define TCP_PRIO_MAX    127

err_t            tcp_output  (struct tcp_pcb *pcb);


const char* tcp_debug_state_str(enum tcp_state s);

<<<<<<< HEAD
=======
/* for compatibility with older implementation */
#define tcp_new_ip6() tcp_new_ip_type(IPADDR_TYPE_V6)
>>>>>>> 216bf894

#ifdef __cplusplus
}
#endif

#endif /* LWIP_TCP */

#endif /* LWIP_HDR_TCP_H */<|MERGE_RESOLUTION|>--- conflicted
+++ resolved
@@ -260,15 +260,8 @@
   u32_t snd_wl1, snd_wl2; /* Sequence and acknowledgement numbers of last
                              window update. */
   u32_t snd_lbb;       /* Sequence number of next byte to be buffered. */
-<<<<<<< HEAD
-  u16_t snd_wnd;   /* sender window */
-  u16_t snd_wnd_max; /* the maximum sender window announced by the remote host */
-
-  u16_t acked;
-=======
   tcpwnd_size_t snd_wnd;   /* sender window */
   tcpwnd_size_t snd_wnd_max; /* the maximum sender window announced by the remote host */
->>>>>>> 216bf894
 
   tcpwnd_size_t snd_buf;   /* Available buffer space for sending (in bytes). */
 #define TCP_SNDQUEUELEN_OVERFLOW (0xffffU-3)
@@ -324,26 +317,11 @@
 
   /* KEEPALIVE counter */
   u8_t keep_cnt_sent;
-<<<<<<< HEAD
-};
-
-struct tcp_pcb_listen {  
-/* Common members of all PCB types */
-  IP_PCB;
-/* Protocol specific PCB members */
-  TCP_PCB_COMMON(struct tcp_pcb_listen);
-
-#if TCP_LISTEN_BACKLOG
-  u8_t backlog;
-  u8_t accepts_pending;
-#endif /* TCP_LISTEN_BACKLOG */
-=======
 
 #if LWIP_WND_SCALE
   u8_t snd_scale;
   u8_t rcv_scale;
 #endif
->>>>>>> 216bf894
 };
 
 #if LWIP_EVENT_API
@@ -433,11 +411,8 @@
 
 const char* tcp_debug_state_str(enum tcp_state s);
 
-<<<<<<< HEAD
-=======
 /* for compatibility with older implementation */
 #define tcp_new_ip6() tcp_new_ip_type(IPADDR_TYPE_V6)
->>>>>>> 216bf894
 
 #ifdef __cplusplus
 }
