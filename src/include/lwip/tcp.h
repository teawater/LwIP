/**
 * @file
 * TCP API (to be used from TCPIP thread)\n
 * See also @ref tcp_raw
 */

/*
 * Copyright (c) 2001-2004 Swedish Institute of Computer Science.
 * All rights reserved.
 *
 * Redistribution and use in source and binary forms, with or without modification,
 * are permitted provided that the following conditions are met:
 *
 * 1. Redistributions of source code must retain the above copyright notice,
 *    this list of conditions and the following disclaimer.
 * 2. Redistributions in binary form must reproduce the above copyright notice,
 *    this list of conditions and the following disclaimer in the documentation
 *    and/or other materials provided with the distribution.
 * 3. The name of the author may not be used to endorse or promote products
 *    derived from this software without specific prior written permission.
 *
 * THIS SOFTWARE IS PROVIDED BY THE AUTHOR ``AS IS'' AND ANY EXPRESS OR IMPLIED
 * WARRANTIES, INCLUDING, BUT NOT LIMITED TO, THE IMPLIED WARRANTIES OF
 * MERCHANTABILITY AND FITNESS FOR A PARTICULAR PURPOSE ARE DISCLAIMED. IN NO EVENT
 * SHALL THE AUTHOR BE LIABLE FOR ANY DIRECT, INDIRECT, INCIDENTAL, SPECIAL,
 * EXEMPLARY, OR CONSEQUENTIAL DAMAGES (INCLUDING, BUT NOT LIMITED TO, PROCUREMENT
 * OF SUBSTITUTE GOODS OR SERVICES; LOSS OF USE, DATA, OR PROFITS; OR BUSINESS
 * INTERRUPTION) HOWEVER CAUSED AND ON ANY THEORY OF LIABILITY, WHETHER IN
 * CONTRACT, STRICT LIABILITY, OR TORT (INCLUDING NEGLIGENCE OR OTHERWISE) ARISING
 * IN ANY WAY OUT OF THE USE OF THIS SOFTWARE, EVEN IF ADVISED OF THE POSSIBILITY
 * OF SUCH DAMAGE.
 *
 * This file is part of the lwIP TCP/IP stack.
 *
 * Author: Adam Dunkels <adam@sics.se>
 *
 */
#ifndef LWIP_HDR_TCP_H
#define LWIP_HDR_TCP_H

#include "lwip/opt.h"

#if LWIP_TCP /* don't build if not configured for use in lwipopts.h */

#include "lwip/tcpbase.h"
#include "lwip/mem.h"
#include "lwip/pbuf.h"
#include "lwip/ip.h"
#include "lwip/icmp.h"
#include "lwip/err.h"
#include "lwip/ip6.h"
#include "lwip/ip6_addr.h"

#ifdef __cplusplus
extern "C" {
#endif

struct tcp_pcb;
struct tcp_pcb_listen;

/** Function prototype for tcp accept callback functions. Called when a new
 * connection can be accepted on a listening pcb.
 *
 * @param arg Additional argument to pass to the callback function (@see tcp_arg())
 * @param newpcb The new connection pcb
 * @param err An error code if there has been an error accepting.
 *            Only return ERR_ABRT if you have called tcp_abort from within the
 *            callback function!
 */
typedef err_t (*tcp_accept_fn)(void *arg, struct tcp_pcb *newpcb, err_t err);

/** Function prototype for tcp receive callback functions. Called when data has
 * been received.
 *
 * @param arg Additional argument to pass to the callback function (@see tcp_arg())
 * @param tpcb The connection pcb which received data
 * @param p The received data (or NULL when the connection has been closed!)
 * @param err An error code if there has been an error receiving
 *            Only return ERR_ABRT if you have called tcp_abort from within the
 *            callback function!
 */
typedef err_t (*tcp_recv_fn)(void *arg, struct tcp_pcb *tpcb,
                             struct pbuf *p, err_t err);

/** Function prototype for tcp sent callback functions. Called when sent data has
 * been acknowledged by the remote side. Use it to free corresponding resources.
 * This also means that the pcb has now space available to send new data.
 *
 * @param arg Additional argument to pass to the callback function (@see tcp_arg())
 * @param tpcb The connection pcb for which data has been acknowledged
 * @param len The amount of bytes acknowledged
 * @return ERR_OK: try to send some data by calling tcp_output
 *            Only return ERR_ABRT if you have called tcp_abort from within the
 *            callback function!
 */
typedef err_t (*tcp_sent_fn)(void *arg, struct tcp_pcb *tpcb,
                              u16_t len);

/** Function prototype for tcp poll callback functions. Called periodically as
 * specified by @see tcp_poll.
 *
 * @param arg Additional argument to pass to the callback function (@see tcp_arg())
 * @param tpcb tcp pcb
 * @return ERR_OK: try to send some data by calling tcp_output
 *            Only return ERR_ABRT if you have called tcp_abort from within the
 *            callback function!
 */
typedef err_t (*tcp_poll_fn)(void *arg, struct tcp_pcb *tpcb);

/** Function prototype for tcp error callback functions. Called when the pcb
 * receives a RST or is unexpectedly closed for any other reason.
 *
 * @note The corresponding pcb is already freed when this callback is called!
 *
 * @param arg Additional argument to pass to the callback function (@see tcp_arg())
 * @param err Error code to indicate why the pcb has been closed
 *            ERR_ABRT: aborted through tcp_abort or by a TCP timer
 *            ERR_RST: the connection was reset by the remote host
 */
typedef void  (*tcp_err_fn)(void *arg, err_t err);

/** Function prototype for tcp connected callback functions. Called when a pcb
 * is connected to the remote side after initiating a connection attempt by
 * calling tcp_connect().
 *
 * @param arg Additional argument to pass to the callback function (@see tcp_arg())
 * @param tpcb The connection pcb which is connected
 * @param err An unused error code, always ERR_OK currently ;-) @todo!
 *            Only return ERR_ABRT if you have called tcp_abort from within the
 *            callback function!
 *
 * @note When a connection attempt fails, the error callback is currently called!
 */
typedef err_t (*tcp_connected_fn)(void *arg, struct tcp_pcb *tpcb, err_t err);

#if LWIP_WND_SCALE
#define RCV_WND_SCALE(pcb, wnd) (((wnd) >> (pcb)->rcv_scale))
#define SND_WND_SCALE(pcb, wnd) (((wnd) << (pcb)->snd_scale))
#define TCPWND16(x)             ((u16_t)LWIP_MIN((x), 0xFFFF))
#define TCP_WND_MAX(pcb)        ((tcpwnd_size_t)(((pcb)->flags & TF_WND_SCALE) ? TCP_WND : TCPWND16(TCP_WND)))
#else
#define RCV_WND_SCALE(pcb, wnd) (wnd)
#define SND_WND_SCALE(pcb, wnd) (wnd)
#define TCPWND16(x)             (x)
#define TCP_WND_MAX(pcb)        TCP_WND
#endif
/* Increments a tcpwnd_size_t and holds at max value rather than rollover */
#define TCP_WND_INC(wnd, inc)   do { \
                                  if ((tcpwnd_size_t)(wnd + inc) >= wnd) { \
                                    wnd = (tcpwnd_size_t)(wnd + inc); \
                                  } else { \
                                    wnd = (tcpwnd_size_t)-1; \
                                  } \
                                } while(0)

#if LWIP_TCP_SACK_OUT
/** SACK ranges to include in ACK packets.
 * SACK entry is invalid if left==right. */
struct tcp_sack_range {
  /** Left edge of the SACK: the first acknowledged sequence number. */
  u32_t left;
  /** Right edge of the SACK: the last acknowledged sequence number +1 (so first NOT acknowledged). */
  u32_t right;
};
#endif /* LWIP_TCP_SACK_OUT */

<<<<<<< HEAD
#if LWIP_WND_SCALE || TCP_LISTEN_BACKLOG || LWIP_TCP_TIMESTAMPS
typedef u16_t tcpflags_t;
=======
/** Function prototype for deallocation of arguments. Called *just before* the
 * pcb is freed, so don't expect to be able to do anything with this pcb!
 *
 * @param id ext arg id (allocated via @ref tcp_ext_arg_alloc_id)
 * @param data pointer to the data (set via @ref tcp_ext_arg_set before)
 */
typedef void (*tcp_extarg_callback_pcb_destroyed_fn)(u8_t id, void *data);

/** Function prototype to transition arguments from a listening pcb to an accepted pcb
 *
 * @param id ext arg id (allocated via @ref tcp_ext_arg_alloc_id)
 * @param lpcb the listening pcb accepting a connection
 * @param cpcb the newly allocated connection pcb
 * @return ERR_OK if OK, any error if connection should be dropped
 */
typedef err_t (*tcp_extarg_callback_passive_open_fn)(u8_t id, struct tcp_pcb_listen *lpcb, struct tcp_pcb *cpcb);

/** A table of callback functions that is invoked for ext arguments */
struct tcp_ext_arg_callbacks {
  /** @ref tcp_extarg_callback_pcb_destroyed_fn */
  tcp_extarg_callback_pcb_destroyed_fn destroy;
  /** @ref tcp_extarg_callback_passive_open_fn */
  tcp_extarg_callback_passive_open_fn passive_open;
};

#define LWIP_TCP_PCB_NUM_EXT_ARG_ID_INVALID 0xFF

#if LWIP_TCP_PCB_NUM_EXT_ARGS
/* This is the structure for ext args in tcp pcbs (used as array) */
struct tcp_pcb_ext_args {
  const struct tcp_ext_arg_callbacks *callbacks;
  void *data;
};
/* This is a helper define to prevent zero size arrays if disabled */
#define TCP_PCB_EXTARGS struct tcp_pcb_ext_args ext_args[LWIP_TCP_PCB_NUM_EXT_ARGS];
>>>>>>> e6a8415d
#else
#define TCP_PCB_EXTARGS
#endif

typedef u16_t tcpflags_t;
#define TCP_ALLFLAGS 0xffffU

/**
 * members common to struct tcp_pcb and struct tcp_listen_pcb
 */
#define TCP_PCB_COMMON(type) \
  type *next; /* for the linked list */ \
  void *callback_arg; \
  TCP_PCB_EXTARGS \
  enum tcp_state state; /* TCP state */ \
  u8_t prio; \
  /* ports are in host byte order */ \
  u16_t local_port


/** the TCP protocol control block for listening pcbs */
struct tcp_pcb_listen {
/** Common members of all PCB types */
  IP_PCB;
/** Protocol specific PCB members */
  TCP_PCB_COMMON(struct tcp_pcb_listen);

#if LWIP_CALLBACK_API
  /* Function to call when a listener has been connected. */
  tcp_accept_fn accept;
#endif /* LWIP_CALLBACK_API */

#if TCP_LISTEN_BACKLOG
  u8_t backlog;
  u8_t accepts_pending;
#endif /* TCP_LISTEN_BACKLOG */
};


/** the TCP protocol control block */
struct tcp_pcb {
/** common PCB members */
  IP_PCB;
/** protocol specific PCB members */
  TCP_PCB_COMMON(struct tcp_pcb);

  /* ports are in host byte order */
  u16_t remote_port;

  tcpflags_t flags;
#define TF_ACK_DELAY   0x01U   /* Delayed ACK. */
#define TF_ACK_NOW     0x02U   /* Immediate ACK. */
#define TF_INFR        0x04U   /* In fast recovery. */
#define TF_CLOSEPEND   0x08U   /* If this is set, tcp_close failed to enqueue the FIN (retried in tcp_tmr) */
#define TF_RXCLOSED    0x10U   /* rx closed by tcp_shutdown */
#define TF_FIN         0x20U   /* Connection was closed locally (FIN segment enqueued). */
#define TF_NODELAY     0x40U   /* Disable Nagle algorithm */
#define TF_NAGLEMEMERR 0x80U   /* nagle enabled, memerr, try to output to prevent delayed ACK to happen */
#if LWIP_WND_SCALE
#define TF_WND_SCALE   0x0100U /* Window Scale option enabled */
#endif
#if TCP_LISTEN_BACKLOG
#define TF_BACKLOGPEND 0x0200U /* If this is set, a connection pcb has increased the backlog on its listener */
#endif
#if LWIP_TCP_TIMESTAMPS
#define TF_TIMESTAMP   0x0400U   /* Timestamp option enabled */
#endif
<<<<<<< HEAD
=======
#define TF_RTO         0x0800U /* RTO timer has fired, in-flight data moved to unsent and being retransmitted */
#if LWIP_TCP_SACK_OUT
#define TF_SACK        0x1000U /* Selective ACKs enabled */
#endif
>>>>>>> e6a8415d

  /* the rest of the fields are in host byte order
     as we have to do some math with them */

  /* Timers */
  u8_t polltmr, pollinterval;
  u8_t last_timer;
  u32_t tmr;

  /* receiver variables */
  u32_t rcv_nxt;   /* next seqno expected */
  tcpwnd_size_t rcv_wnd;   /* receiver window available */
  tcpwnd_size_t rcv_ann_wnd; /* receiver window to announce */
  u32_t rcv_ann_right_edge; /* announced right edge of window */

#if LWIP_TCP_SACK_OUT
  /* SACK ranges to include in ACK packets (entry is invalid if left==right) */
  struct tcp_sack_range rcv_sacks[LWIP_TCP_MAX_SACK_NUM];
#define LWIP_TCP_SACK_VALID(pcb, idx) ((pcb)->rcv_sacks[idx].left != (pcb)->rcv_sacks[idx].right)
#endif /* LWIP_TCP_SACK_OUT */

  /* Retransmission timer. */
  s16_t rtime;

  u16_t mss;   /* maximum segment size */

  /* RTT (round trip time) estimation variables */
  u32_t rttest; /* RTT estimate in 500ms ticks */
  u32_t rtseq;  /* sequence number being timed */
  s16_t sa, sv; /* @see "Congestion Avoidance and Control" by Van Jacobson and Karels */

  s16_t rto;    /* retransmission time-out (in ticks of TCP_SLOW_INTERVAL) */
  u8_t nrtx;    /* number of retransmissions */

  /* fast retransmit/recovery */
  u8_t dupacks;
  u32_t lastack; /* Highest acknowledged seqno. */

  /* congestion avoidance/control variables */
  tcpwnd_size_t cwnd;
  tcpwnd_size_t ssthresh;

  /* first byte following last rto byte */
  u32_t rto_end;

  /* sender variables */
  u32_t snd_nxt;   /* next new seqno to be sent */
  u32_t snd_wl1, snd_wl2; /* Sequence and acknowledgement numbers of last
                             window update. */
  u32_t snd_lbb;       /* Sequence number of next byte to be buffered. */
  tcpwnd_size_t snd_wnd;   /* sender window */
  tcpwnd_size_t snd_wnd_max; /* the maximum sender window announced by the remote host */

  tcpwnd_size_t snd_buf;   /* Available buffer space for sending (in bytes). */
#define TCP_SNDQUEUELEN_OVERFLOW (0xffffU-3)
  u16_t snd_queuelen; /* Number of pbufs currently in the send buffer. */

#if TCP_OVERSIZE
  /* Extra bytes available at the end of the last pbuf in unsent. */
  u16_t unsent_oversize;
#endif /* TCP_OVERSIZE */

  tcpwnd_size_t bytes_acked;

  /* These are ordered by sequence number: */
  struct tcp_seg *unsent;   /* Unsent (queued) segments. */
  struct tcp_seg *unacked;  /* Sent but unacknowledged segments. */
#if TCP_QUEUE_OOSEQ
  struct tcp_seg *ooseq;    /* Received out of sequence segments. */
#endif /* TCP_QUEUE_OOSEQ */

  struct pbuf *refused_data; /* Data previously received but not yet taken by upper layer */

#if LWIP_CALLBACK_API || TCP_LISTEN_BACKLOG
  struct tcp_pcb_listen* listener;
#endif /* LWIP_CALLBACK_API || TCP_LISTEN_BACKLOG */

#if LWIP_CALLBACK_API
  /* Function to be called when more send buffer space is available. */
  tcp_sent_fn sent;
  /* Function to be called when (in-sequence) data has arrived. */
  tcp_recv_fn recv;
  /* Function to be called when a connection has been set up. */
  tcp_connected_fn connected;
  /* Function which is called periodically. */
  tcp_poll_fn poll;
  /* Function to be called whenever a fatal error occurs. */
  tcp_err_fn errf;
#endif /* LWIP_CALLBACK_API */

#if LWIP_TCP_TIMESTAMPS
  u32_t ts_lastacksent;
  u32_t ts_recent;
#endif /* LWIP_TCP_TIMESTAMPS */

  /* idle time before KEEPALIVE is sent */
  u32_t keep_idle;
#if LWIP_TCP_KEEPALIVE
  u32_t keep_intvl;
  u32_t keep_cnt;
#endif /* LWIP_TCP_KEEPALIVE */

  /* Persist timer counter */
  u8_t persist_cnt;
  /* Persist timer back-off */
  u8_t persist_backoff;
  /* Number of persist probes */
  u8_t persist_probe;

  /* KEEPALIVE counter */
  u8_t keep_cnt_sent;

#if LWIP_WND_SCALE
  u8_t snd_scale;
  u8_t rcv_scale;
#endif
};

#if LWIP_EVENT_API

enum lwip_event {
  LWIP_EVENT_ACCEPT,
  LWIP_EVENT_SENT,
  LWIP_EVENT_RECV,
  LWIP_EVENT_CONNECTED,
  LWIP_EVENT_POLL,
  LWIP_EVENT_ERR
};

err_t lwip_tcp_event(void *arg, struct tcp_pcb *pcb,
         enum lwip_event,
         struct pbuf *p,
         u16_t size,
         err_t err);

#endif /* LWIP_EVENT_API */

/* Application program's interface: */
struct tcp_pcb * tcp_new     (void);
struct tcp_pcb * tcp_new_ip_type (u8_t type);

void             tcp_arg     (struct tcp_pcb *pcb, void *arg);
#if LWIP_CALLBACK_API
void             tcp_recv    (struct tcp_pcb *pcb, tcp_recv_fn recv);
void             tcp_sent    (struct tcp_pcb *pcb, tcp_sent_fn sent);
void             tcp_err     (struct tcp_pcb *pcb, tcp_err_fn err);
void             tcp_accept  (struct tcp_pcb *pcb, tcp_accept_fn accept);
#endif /* LWIP_CALLBACK_API */
void             tcp_poll    (struct tcp_pcb *pcb, tcp_poll_fn poll, u8_t interval);

<<<<<<< HEAD
#if LWIP_TCP_TIMESTAMPS
#define          tcp_mss(pcb)             (((pcb)->flags & TF_TIMESTAMP) ? ((pcb)->mss - 12)  : (pcb)->mss)
#else /* LWIP_TCP_TIMESTAMPS */
#define          tcp_mss(pcb)             ((pcb)->mss)
#endif /* LWIP_TCP_TIMESTAMPS */
=======
#define          tcp_set_flags(pcb, set_flags)     do { (pcb)->flags = (tcpflags_t)((pcb)->flags |  (set_flags)); } while(0)
#define          tcp_clear_flags(pcb, clr_flags)   do { (pcb)->flags = (tcpflags_t)((pcb)->flags & (tcpflags_t)(~(clr_flags) & TCP_ALLFLAGS)); } while(0)
#define          tcp_is_flag_set(pcb, flag)        (((pcb)->flags & (flag)) != 0)

#if LWIP_TCP_TIMESTAMPS
#define          tcp_mss(pcb)             (((pcb)->flags & TF_TIMESTAMP) ? ((pcb)->mss - 12)  : (pcb)->mss)
#else /* LWIP_TCP_TIMESTAMPS */
/** @ingroup tcp_raw */
#define          tcp_mss(pcb)             ((pcb)->mss)
#endif /* LWIP_TCP_TIMESTAMPS */
/** @ingroup tcp_raw */
>>>>>>> e6a8415d
#define          tcp_sndbuf(pcb)          (TCPWND16((pcb)->snd_buf))
/** @ingroup tcp_raw */
#define          tcp_sndqueuelen(pcb)     ((pcb)->snd_queuelen)
/** @ingroup tcp_raw */
#define          tcp_nagle_disable(pcb)   tcp_set_flags(pcb, TF_NODELAY)
/** @ingroup tcp_raw */
#define          tcp_nagle_enable(pcb)    tcp_clear_flags(pcb, TF_NODELAY)
/** @ingroup tcp_raw */
#define          tcp_nagle_disabled(pcb)  tcp_is_flag_set(pcb, TF_NODELAY)

#if TCP_LISTEN_BACKLOG
#define          tcp_backlog_set(pcb, new_backlog) do { \
  LWIP_ASSERT("pcb->state == LISTEN (called for wrong pcb?)", (pcb)->state == LISTEN); \
  ((struct tcp_pcb_listen *)(pcb))->backlog = ((new_backlog) ? (new_backlog) : 1); } while(0)
void             tcp_backlog_delayed(struct tcp_pcb* pcb);
void             tcp_backlog_accepted(struct tcp_pcb* pcb);
#else  /* TCP_LISTEN_BACKLOG */
#define          tcp_backlog_set(pcb, new_backlog)
#define          tcp_backlog_delayed(pcb)
#define          tcp_backlog_accepted(pcb)
#endif /* TCP_LISTEN_BACKLOG */
#define          tcp_accepted(pcb) do { LWIP_UNUSED_ARG(pcb); } while(0) /* compatibility define, not needed any more */

void             tcp_recved  (struct tcp_pcb *pcb, u16_t len);
err_t            tcp_bind    (struct tcp_pcb *pcb, const ip_addr_t *ipaddr,
                              u16_t port);
void             tcp_bind_netif(struct tcp_pcb *pcb, const struct netif *netif);
err_t            tcp_connect (struct tcp_pcb *pcb, const ip_addr_t *ipaddr,
                              u16_t port, tcp_connected_fn connected);

struct tcp_pcb * tcp_listen_with_backlog_and_err(struct tcp_pcb *pcb, u8_t backlog, err_t *err);
struct tcp_pcb * tcp_listen_with_backlog(struct tcp_pcb *pcb, u8_t backlog);
/** @ingroup tcp_raw */
#define          tcp_listen(pcb) tcp_listen_with_backlog(pcb, TCP_DEFAULT_LISTEN_BACKLOG)

void             tcp_abort (struct tcp_pcb *pcb);
err_t            tcp_close   (struct tcp_pcb *pcb);
err_t            tcp_shutdown(struct tcp_pcb *pcb, int shut_rx, int shut_tx);

err_t            tcp_write   (struct tcp_pcb *pcb, const void *dataptr, u16_t len,
                              u8_t apiflags);

void             tcp_setprio (struct tcp_pcb *pcb, u8_t prio);

err_t            tcp_output  (struct tcp_pcb *pcb);

err_t            tcp_tcp_get_tcp_addrinfo(struct tcp_pcb *pcb, int local, ip_addr_t *addr, u16_t *port);

#define tcp_dbg_get_tcp_state(pcb) ((pcb)->state)

/* for compatibility with older implementation */
#define tcp_new_ip6() tcp_new_ip_type(IPADDR_TYPE_V6)

#if LWIP_TCP_PCB_NUM_EXT_ARGS
u8_t tcp_ext_arg_alloc_id(void);
void tcp_ext_arg_set_callbacks(struct tcp_pcb *pcb, uint8_t id, const struct tcp_ext_arg_callbacks * const callbacks);
void tcp_ext_arg_set(struct tcp_pcb *pcb, uint8_t id, void *arg);
void *tcp_ext_arg_get(const struct tcp_pcb *pcb, uint8_t id);
#endif

#ifdef __cplusplus
}
#endif

#endif /* LWIP_TCP */

#endif /* LWIP_HDR_TCP_H */<|MERGE_RESOLUTION|>--- conflicted
+++ resolved
@@ -164,10 +164,6 @@
 };
 #endif /* LWIP_TCP_SACK_OUT */
 
-<<<<<<< HEAD
-#if LWIP_WND_SCALE || TCP_LISTEN_BACKLOG || LWIP_TCP_TIMESTAMPS
-typedef u16_t tcpflags_t;
-=======
 /** Function prototype for deallocation of arguments. Called *just before* the
  * pcb is freed, so don't expect to be able to do anything with this pcb!
  *
@@ -203,7 +199,6 @@
 };
 /* This is a helper define to prevent zero size arrays if disabled */
 #define TCP_PCB_EXTARGS struct tcp_pcb_ext_args ext_args[LWIP_TCP_PCB_NUM_EXT_ARGS];
->>>>>>> e6a8415d
 #else
 #define TCP_PCB_EXTARGS
 #endif
@@ -271,13 +266,10 @@
 #if LWIP_TCP_TIMESTAMPS
 #define TF_TIMESTAMP   0x0400U   /* Timestamp option enabled */
 #endif
-<<<<<<< HEAD
-=======
 #define TF_RTO         0x0800U /* RTO timer has fired, in-flight data moved to unsent and being retransmitted */
 #if LWIP_TCP_SACK_OUT
 #define TF_SACK        0x1000U /* Selective ACKs enabled */
 #endif
->>>>>>> e6a8415d
 
   /* the rest of the fields are in host byte order
      as we have to do some math with them */
@@ -428,25 +420,17 @@
 #endif /* LWIP_CALLBACK_API */
 void             tcp_poll    (struct tcp_pcb *pcb, tcp_poll_fn poll, u8_t interval);
 
-<<<<<<< HEAD
+#define          tcp_set_flags(pcb, set_flags)     do { (pcb)->flags = (tcpflags_t)((pcb)->flags |  (set_flags)); } while(0)
+#define          tcp_clear_flags(pcb, clr_flags)   do { (pcb)->flags = (tcpflags_t)((pcb)->flags & (tcpflags_t)(~(clr_flags) & TCP_ALLFLAGS)); } while(0)
+#define          tcp_is_flag_set(pcb, flag)        (((pcb)->flags & (flag)) != 0)
+
 #if LWIP_TCP_TIMESTAMPS
 #define          tcp_mss(pcb)             (((pcb)->flags & TF_TIMESTAMP) ? ((pcb)->mss - 12)  : (pcb)->mss)
 #else /* LWIP_TCP_TIMESTAMPS */
+/** @ingroup tcp_raw */
 #define          tcp_mss(pcb)             ((pcb)->mss)
 #endif /* LWIP_TCP_TIMESTAMPS */
-=======
-#define          tcp_set_flags(pcb, set_flags)     do { (pcb)->flags = (tcpflags_t)((pcb)->flags |  (set_flags)); } while(0)
-#define          tcp_clear_flags(pcb, clr_flags)   do { (pcb)->flags = (tcpflags_t)((pcb)->flags & (tcpflags_t)(~(clr_flags) & TCP_ALLFLAGS)); } while(0)
-#define          tcp_is_flag_set(pcb, flag)        (((pcb)->flags & (flag)) != 0)
-
-#if LWIP_TCP_TIMESTAMPS
-#define          tcp_mss(pcb)             (((pcb)->flags & TF_TIMESTAMP) ? ((pcb)->mss - 12)  : (pcb)->mss)
-#else /* LWIP_TCP_TIMESTAMPS */
-/** @ingroup tcp_raw */
-#define          tcp_mss(pcb)             ((pcb)->mss)
-#endif /* LWIP_TCP_TIMESTAMPS */
-/** @ingroup tcp_raw */
->>>>>>> e6a8415d
+/** @ingroup tcp_raw */
 #define          tcp_sndbuf(pcb)          (TCPWND16((pcb)->snd_buf))
 /** @ingroup tcp_raw */
 #define          tcp_sndqueuelen(pcb)     ((pcb)->snd_queuelen)
