--- conflicted
+++ resolved
@@ -1,228 +1,3 @@
-<<<<<<< HEAD
-/*
- * Copyright (c) 2001-2003 Swedish Institute of Computer Science.
- * Copyright (c) 2003-2004 Leon Woestenberg <leon.woestenberg@axon.tv>
- * Copyright (c) 2003-2004 Axon Digital Design B.V., The Netherlands.
- * All rights reserved. 
- * 
- * Redistribution and use in source and binary forms, with or without modification, 
- * are permitted provided that the following conditions are met:
- *
- * 1. Redistributions of source code must retain the above copyright notice,
- *    this list of conditions and the following disclaimer.
- * 2. Redistributions in binary form must reproduce the above copyright notice,
- *    this list of conditions and the following disclaimer in the documentation
- *    and/or other materials provided with the distribution.
- * 3. The name of the author may not be used to endorse or promote products
- *    derived from this software without specific prior written permission. 
- *
- * THIS SOFTWARE IS PROVIDED BY THE AUTHOR ``AS IS'' AND ANY EXPRESS OR IMPLIED 
- * WARRANTIES, INCLUDING, BUT NOT LIMITED TO, THE IMPLIED WARRANTIES OF 
- * MERCHANTABILITY AND FITNESS FOR A PARTICULAR PURPOSE ARE DISCLAIMED. IN NO EVENT 
- * SHALL THE AUTHOR BE LIABLE FOR ANY DIRECT, INDIRECT, INCIDENTAL, SPECIAL, 
- * EXEMPLARY, OR CONSEQUENTIAL DAMAGES (INCLUDING, BUT NOT LIMITED TO, PROCUREMENT 
- * OF SUBSTITUTE GOODS OR SERVICES; LOSS OF USE, DATA, OR PROFITS; OR BUSINESS 
- * INTERRUPTION) HOWEVER CAUSED AND ON ANY THEORY OF LIABILITY, WHETHER IN 
- * CONTRACT, STRICT LIABILITY, OR TORT (INCLUDING NEGLIGENCE OR OTHERWISE) ARISING 
- * IN ANY WAY OUT OF THE USE OF THIS SOFTWARE, EVEN IF ADVISED OF THE POSSIBILITY 
- * OF SUCH DAMAGE.
- *
- * This file is part of the lwIP TCP/IP stack.
- * 
- * Author: Adam Dunkels <adam@sics.se>
- *
- */
-
-#ifndef __NETIF_ETHARP_H__
-#define __NETIF_ETHARP_H__
-
-#include "lwip/opt.h"
-
-#if LWIP_ARP || LWIP_ETHERNET /* don't build if not configured for use in lwipopts.h */
-
-#include "lwip/pbuf.h"
-#include "lwip/ip_addr.h"
-#include "lwip/netif.h"
-#include "lwip/ip.h"
-
-#ifdef __cplusplus
-extern "C" {
-#endif
-
-#ifndef ETHARP_HWADDR_LEN
-#define ETHARP_HWADDR_LEN     6
-#endif
-
-#ifdef PACK_STRUCT_USE_INCLUDES
-#  include "arch/bpstruct.h"
-#endif
-PACK_STRUCT_BEGIN
-struct eth_addr {
-  PACK_STRUCT_FIELD(u8_t addr[ETHARP_HWADDR_LEN]);
-} PACK_STRUCT_STRUCT;
-PACK_STRUCT_END
-#ifdef PACK_STRUCT_USE_INCLUDES
-#  include "arch/epstruct.h"
-#endif
-
-#ifdef PACK_STRUCT_USE_INCLUDES
-#  include "arch/bpstruct.h"
-#endif
-PACK_STRUCT_BEGIN
-/** Ethernet header */
-struct eth_hdr {
-#if ETH_PAD_SIZE
-  PACK_STRUCT_FIELD(u8_t padding[ETH_PAD_SIZE]);
-#endif
-  PACK_STRUCT_FIELD(struct eth_addr dest);
-  PACK_STRUCT_FIELD(struct eth_addr src);
-  PACK_STRUCT_FIELD(u16_t type);
-} PACK_STRUCT_STRUCT;
-PACK_STRUCT_END
-#ifdef PACK_STRUCT_USE_INCLUDES
-#  include "arch/epstruct.h"
-#endif
-
-#define SIZEOF_ETH_HDR (14 + ETH_PAD_SIZE)
-
-#if ETHARP_SUPPORT_VLAN
-
-#ifdef PACK_STRUCT_USE_INCLUDES
-#  include "arch/bpstruct.h"
-#endif
-PACK_STRUCT_BEGIN
-/** VLAN header inserted between ethernet header and payload
- * if 'type' in ethernet header is ETHTYPE_VLAN.
- * See IEEE802.Q */
-struct eth_vlan_hdr {
-  PACK_STRUCT_FIELD(u16_t prio_vid);
-  PACK_STRUCT_FIELD(u16_t tpid);
-} PACK_STRUCT_STRUCT;
-PACK_STRUCT_END
-#ifdef PACK_STRUCT_USE_INCLUDES
-#  include "arch/epstruct.h"
-#endif
-
-#define SIZEOF_VLAN_HDR 4
-#define VLAN_ID(vlan_hdr) (htons((vlan_hdr)->prio_vid) & 0xFFF)
-
-#endif /* ETHARP_SUPPORT_VLAN */
-
-#ifdef PACK_STRUCT_USE_INCLUDES
-#  include "arch/bpstruct.h"
-#endif
-PACK_STRUCT_BEGIN
-/** the ARP message, see RFC 826 ("Packet format") */
-struct etharp_hdr {
-  PACK_STRUCT_FIELD(u16_t hwtype);
-  PACK_STRUCT_FIELD(u16_t proto);
-  PACK_STRUCT_FIELD(u8_t  hwlen);
-  PACK_STRUCT_FIELD(u8_t  protolen);
-  PACK_STRUCT_FIELD(u16_t opcode);
-  PACK_STRUCT_FIELD(struct eth_addr shwaddr);
-  PACK_STRUCT_FIELD(struct ip_addr2 sipaddr);
-  PACK_STRUCT_FIELD(struct eth_addr dhwaddr);
-  PACK_STRUCT_FIELD(struct ip_addr2 dipaddr);
-} PACK_STRUCT_STRUCT;
-PACK_STRUCT_END
-#ifdef PACK_STRUCT_USE_INCLUDES
-#  include "arch/epstruct.h"
-#endif
-
-#define SIZEOF_ETHARP_HDR 28
-#define SIZEOF_ETHARP_PACKET (SIZEOF_ETH_HDR + SIZEOF_ETHARP_HDR)
-
-/** 5 seconds period */
-#define ARP_TMR_INTERVAL 5000
-
-#define ETHTYPE_ARP       0x0806U
-#define ETHTYPE_IP        0x0800U
-#define ETHTYPE_VLAN      0x8100U
-#define ETHTYPE_PPPOEDISC 0x8863U  /* PPP Over Ethernet Discovery Stage */
-#define ETHTYPE_PPPOE     0x8864U  /* PPP Over Ethernet Session Stage */
-
-/** MEMCPY-like macro to copy to/from struct eth_addr's that are local variables
- * or known to be 32-bit aligned within the protocol header. */
-#ifndef ETHADDR32_COPY
-#define ETHADDR32_COPY(src, dst)  SMEMCPY(src, dst, ETHARP_HWADDR_LEN)
-#endif
-
-/** MEMCPY-like macro to copy to/from struct eth_addr's that are no local
- * variables and known to be 16-bit aligned within the protocol header. */
-#ifndef ETHADDR16_COPY
-#define ETHADDR16_COPY(src, dst)  SMEMCPY(src, dst, ETHARP_HWADDR_LEN)
-#endif
-
-#if LWIP_ARP /* don't build if not configured for use in lwipopts.h */
-
-/** ARP message types (opcodes) */
-#define ARP_REQUEST 1
-#define ARP_REPLY   2
-
-/** Define this to 1 and define LWIP_ARP_FILTER_NETIF_FN(pbuf, netif, type)
- * to a filter function that returns the correct netif when using multiple
- * netifs on one hardware interface where the netif's low-level receive
- * routine cannot decide for the correct netif (e.g. when mapping multiple
- * IP addresses to one hardware interface).
- */
-#ifndef LWIP_ARP_FILTER_NETIF
-#define LWIP_ARP_FILTER_NETIF 0
-#endif
-
-#if ARP_QUEUEING
-/** struct for queueing outgoing packets for unknown address
-  * defined here to be accessed by memp.h
-  */
-struct etharp_q_entry {
-  struct etharp_q_entry *next;
-  struct pbuf *p;
-};
-#endif /* ARP_QUEUEING */
-
-#define etharp_init() /* Compatibility define, not init needed. */
-void etharp_tmr(void);
-s8_t etharp_find_addr(struct netif *netif, ip_addr_t *ipaddr,
-         struct eth_addr **eth_ret, ip_addr_t **ip_ret);
-err_t etharp_output(struct netif *netif, struct pbuf *q, ip_addr_t *ipaddr);
-err_t etharp_query(struct netif *netif, ip_addr_t *ipaddr, struct pbuf *q);
-err_t etharp_request(struct netif *netif, ip_addr_t *ipaddr);
-/** For Ethernet network interfaces, we might want to send "gratuitous ARP";
- *  this is an ARP packet sent by a node in order to spontaneously cause other
- *  nodes to update an entry in their ARP cache.
- *  From RFC 3220 "IP Mobility Support for IPv4" section 4.6. */
-#define etharp_gratuitous(netif) etharp_request((netif), &(netif)->ip_addr)
-void etharp_cleanup_netif(struct netif *netif);
-
-#if ETHARP_SUPPORT_STATIC_ENTRIES
-err_t etharp_add_static_entry(ip_addr_t *ipaddr, struct eth_addr *ethaddr);
-err_t etharp_remove_static_entry(ip_addr_t *ipaddr);
-#endif /* ETHARP_SUPPORT_STATIC_ENTRIES */
-
-#if LWIP_AUTOIP
-err_t etharp_raw(struct netif *netif, const struct eth_addr *ethsrc_addr,
-                 const struct eth_addr *ethdst_addr,
-                 const struct eth_addr *hwsrc_addr, const ip_addr_t *ipsrc_addr,
-                 const struct eth_addr *hwdst_addr, const ip_addr_t *ipdst_addr,
-                 const u16_t opcode);
-#endif /* LWIP_AUTOIP */
-
-#endif /* LWIP_ARP */
-
-err_t ethernet_input(struct pbuf *p, struct netif *netif);
-
-#define eth_addr_cmp(addr1, addr2) (memcmp((addr1)->addr, (addr2)->addr, ETHARP_HWADDR_LEN) == 0)
-
-extern const struct eth_addr ethbroadcast, ethzero;
-
-#endif /* LWIP_ARP || LWIP_ETHERNET */
-
-#ifdef __cplusplus
-}
-#endif
-
-#endif /* __NETIF_ARP_H__ */
-=======
 /* ARP has been moved to core/ipv4, provide this #include for compatibility only */
 #include "lwip/etharp.h"
-#include "netif/ethernet.h"
->>>>>>> 216bf894
+#include "netif/ethernet.h"