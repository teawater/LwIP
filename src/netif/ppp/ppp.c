--- conflicted
+++ resolved
@@ -154,95 +154,6 @@
 #endif
 LWIP_MEMPOOL_DECLARE(PPP_PCB, MEMP_NUM_PPP_PCB, sizeof(ppp_pcb), "PPP_PCB")
 
-<<<<<<< HEAD
-typedef struct PPPControlRx_s {
-  /** unit number / ppp descriptor */
-  int pd;
-  /** the rx file descriptor */
-  sio_fd_t fd;
-  /** receive buffer - encoded data is stored here */
-#if PPP_INPROC_OWNTHREAD
-  u_char rxbuf[PPPOS_RX_BUFSIZE];
-#endif /* PPP_INPROC_OWNTHREAD */
-
-  /* The input packet. */
-  struct pbuf *inHead, *inTail;
-
-#if PPPOS_SUPPORT
-  u16_t inProtocol;             /* The input protocol code. */
-  u16_t inFCS;                  /* Input Frame Check Sequence value. */
-#endif /* PPPOS_SUPPORT */
-  PPPDevStates inState;         /* The input process state. */
-  char inEscaped;               /* Escape next character. */
-  ext_accm inACCM;              /* Async-Ctl-Char-Map for input. */
-} PPPControlRx;
-
-/*
- * PPP interface control block.
- */
-typedef struct PPPControl_s {
-  PPPControlRx rx;
-  char openFlag;                /* True when in use. */
-#if PPPOE_SUPPORT
-  struct netif *ethif;
-  struct pppoe_softc *pppoe_sc;
-#endif /* PPPOE_SUPPORT */
-  int  if_up;                   /* True when the interface is up. */
-  int  errCode;                 /* Code indicating why interface is down. */
-#if PPPOS_SUPPORT
-  sio_fd_t fd;                  /* File device ID of port. */
-#endif /* PPPOS_SUPPORT */
-  u16_t mtu;                    /* Peer's mru */
-  int  pcomp;                   /* Does peer accept protocol compression? */
-  int  accomp;                  /* Does peer accept addr/ctl compression? */
-  u_long lastXMit;              /* Time of last transmission. */
-  ext_accm outACCM;             /* Async-Ctl-Char-Map for output. */
-#if PPPOS_SUPPORT && VJ_SUPPORT
-  int  vjEnabled;               /* Flag indicating VJ compression enabled. */
-  struct vjcompress vjComp;     /* Van Jacobson compression header. */
-#endif /* PPPOS_SUPPORT && VJ_SUPPORT */
-
-  struct netif netif;
-
-  struct ppp_addrs addrs;
-
-  void (*linkStatusCB)(void *ctx, int errCode, void *arg);
-  void *linkStatusCtx;
-
-} PPPControl;
-
-
-/*
- * Ioctl definitions.
- */
-
-struct npioctl {
-  int         protocol; /* PPP procotol, e.g. PPP_IP */
-  enum NPmode mode;
-};
-
-
-
-/***********************************/
-/*** LOCAL FUNCTION DECLARATIONS ***/
-/***********************************/
-#if PPPOS_SUPPORT
-#if PPP_INPROC_OWNTHREAD
-static void pppInputThread(void *arg);
-#endif /* PPP_INPROC_OWNTHREAD */
-static void pppDrop(PPPControlRx *pcrx);
-static void pppInProc(PPPControlRx *pcrx, u_char *s, int l);
-static void pppFreeCurrentInputPacket(PPPControlRx *pcrx);
-#endif /* PPPOS_SUPPORT */
-
-
-/******************************/
-/*** PUBLIC DATA STRUCTURES ***/
-/******************************/
-u_long subnetMask;
-
-static PPPControl pppControl[NUM_PPP]; /* The PPP interface control blocks. */
-=======
 /* FIXME: add stats per PPP session */
 #if PPP_STATS_SUPPORT
 static struct timeval start_time; /* Time when link was started. */
@@ -251,7 +162,6 @@
 unsigned link_connect_time;
 int link_stats_valid;
 #endif /* PPP_STATS_SUPPORT */
->>>>>>> 216bf894
 
 /*
  * PPP Data Link Layer "protocol" table.
@@ -388,26 +298,7 @@
     return ERR_ALREADY;
   }
 
-<<<<<<< HEAD
-  /* Find a free PPP session descriptor. */
-  for (pd = 0; pd < NUM_PPP && pppControl[pd].openFlag != 0; pd++);
-
-  if (pd >= NUM_PPP) {
-    pd = PPPERR_OPEN;
-  } else {
-    pc = &pppControl[pd];
-    /* input pbuf left over from last session? */
-    pppFreeCurrentInputPacket(&pc->rx);
-    /* @todo: is this correct or do I overwrite something? */
-    memset(pc, 0, sizeof(PPPControl));
-    pc->rx.pd = pd;
-    pc->rx.fd = fd;
-
-    pc->openFlag = 1;
-    pc->fd = fd;
-=======
   PPPDEBUG(LOG_DEBUG, ("ppp_listen[%d]\n", pcb->netif->num));
->>>>>>> 216bf894
 
   if (pcb->link_cb->listen) {
     new_phase(pcb, PPP_PHASE_INITIALIZE);
@@ -1328,11 +1219,7 @@
 #if 0
   u32_t mask, nmask;
 
-<<<<<<< HEAD
-  addr = htonl(addr);
-=======
   addr = lwip_htonl(addr);
->>>>>>> 216bf894
   if (IP_CLASSA(addr)) { /* determine network mask for address class */
     nmask = IP_CLASSA_NET;
   } else if (IP_CLASSB(addr)) {
@@ -1706,43 +1593,7 @@
 }
 #endif /* PPP_PROTOCOLNAME */
 
-<<<<<<< HEAD
-#if PPPOS_SUPPORT
-/*
- * Drop the input packet.
- */
-static void
-pppFreeCurrentInputPacket(PPPControlRx *pcrx)
-{
-  if (pcrx->inHead != NULL) {
-    if (pcrx->inTail && (pcrx->inTail != pcrx->inHead)) {
-      pbuf_free(pcrx->inTail);
-    }
-    pbuf_free(pcrx->inHead);
-    pcrx->inHead = NULL;
-  }
-  pcrx->inTail = NULL;
-}
-
-/*
- * Drop the input packet and increase error counters.
- */
-static void
-pppDrop(PPPControlRx *pcrx)
-{
-  if (pcrx->inHead != NULL) {
-#if 0
-    PPPDEBUG(LOG_INFO, ("pppDrop: %d:%.*H\n", pcrx->inHead->len, min(60, pcrx->inHead->len * 2), pcrx->inHead->payload));
-#endif
-    PPPDEBUG(LOG_INFO, ("pppDrop: pbuf len=%d, addr %p\n", pcrx->inHead->len, (void*)pcrx->inHead));
-  }
-  pppFreeCurrentInputPacket(pcrx);
-#if VJ_SUPPORT
-  vj_uncompress_err(&pppControl[pcrx->pd].vjComp);
-#endif /* VJ_SUPPORT */
-=======
 #if PPP_STATS_SUPPORT
->>>>>>> 216bf894
 
 /* ---- Note on PPP Stats support ----
  *
