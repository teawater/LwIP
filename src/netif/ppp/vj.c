--- conflicted
+++ resolved
@@ -261,15 +261,6 @@
      */
     INCR(vjs_misses);
     comp->last_cs = lcs;
-<<<<<<< HEAD
-    hlen += TCPH_HDRLEN(th);
-    hlen <<= 2;
-    /* Check that the IP/TCP headers are contained in the first buffer. */
-    if (hlen > pb->len) {
-      return (TYPE_IP);
-    }
-=======
->>>>>>> 216bf894
     goto uncompressed;
 
     found:
@@ -285,20 +276,8 @@
     }
   }
 
-<<<<<<< HEAD
-  oth = (struct tcp_hdr *)&((long *)&cs->cs_ip)[hlen];
-  deltaS = hlen;
-  hlen += TCPH_HDRLEN(th);
-  hlen <<= 2;
-  /* Check that the IP/TCP headers are contained in the first buffer. */
-  if (hlen > pb->len) {
-    PPPDEBUG(LOG_INFO, ("vj_compress_tcp: header len %d spans buffers\n", hlen));
-    return (TYPE_IP);
-  }
-=======
   oth = (struct tcp_hdr *)&((struct vj_u32_t*)&cs->cs_ip)[ilen];
   deltaS = ilen;
->>>>>>> 216bf894
 
   /*
    * Make sure that only what we expect to change changed. The first
@@ -311,19 +290,11 @@
    * different between the previous & current datagram, we send the
    * current datagram `uncompressed'.
    */
-<<<<<<< HEAD
-  if (((u_short *)ip)[0] != ((u_short *)&cs->cs_ip)[0] 
-      || ((u_short *)ip)[3] != ((u_short *)&cs->cs_ip)[3] 
-      || ((u_short *)ip)[4] != ((u_short *)&cs->cs_ip)[4] 
-      || TCPH_HDRLEN(th) != TCPH_HDRLEN(oth) 
-      || (deltaS > 5 && BCMP(ip + 1, &cs->cs_ip + 1, (deltaS - 5) << 2)) 
-=======
   if ((((struct vj_u16_t*)ip)[0]).v != (((struct vj_u16_t*)&cs->cs_ip)[0]).v
       || (((struct vj_u16_t*)ip)[3]).v != (((struct vj_u16_t*)&cs->cs_ip)[3]).v
       || (((struct vj_u16_t*)ip)[4]).v != (((struct vj_u16_t*)&cs->cs_ip)[4]).v
       || TCPH_HDRLEN(th) != TCPH_HDRLEN(oth)
       || (deltaS > 5 && BCMP(ip + 1, &cs->cs_ip + 1, (deltaS - 5) << 2))
->>>>>>> 216bf894
       || (TCPH_HDRLEN(th) > 5 && BCMP(th + 1, oth + 1, (TCPH_HDRLEN(th) - 5) << 2))) {
     goto uncompressed;
   }
