<<<<<<< HEAD
This directory contains generic network interface device drivers that
do not contain any hardware or architecture specific code. The files
are:

ethernet.c
          Shared code for Ethernet based interfaces.

ethernetif.c
          An example of how an Ethernet device driver could look. This
          file can be used as a "skeleton" for developing new Ethernet
          network device drivers. It uses the etharp.c ARP code.

lowpan6.c
          A 6LoWPAN implementation as a netif.

slipif.c
          A generic implementation of the SLIP (Serial Line IP)
          protocol. It requires a sio (serial I/O) module to work.

ppp/      Point-to-Point Protocol stack
          The lwIP PPP support is based from pppd (http://ppp.samba.org) with
          huge changes to match code size and memory requirements for embedded
          devices. Please read /doc/ppp.txt and ppp/PPPD_FOLLOWUP for a detailed
          explanation.
=======
This directory contains generic network interface device drivers that
do not contain any hardware or architecture specific code. The files
are:

ethernet.c
          Shared code for Ethernet based interfaces.

lowpan6.c
          A 6LoWPAN implementation as a netif.

lowpan6_ble.c
          A 6LoWPAN over Bluetooth Low Energy (BLE) implementation as netif,
          according to RFC-7668.

slipif.c
          A generic implementation of the SLIP (Serial Line IP)
          protocol. It requires a sio (serial I/O) module to work.

ppp/      Point-to-Point Protocol stack
          The lwIP PPP support is based from pppd (http://ppp.samba.org) with
          huge changes to match code size and memory requirements for embedded
          devices. Please read /doc/ppp.txt and ppp/PPPD_FOLLOWUP for a detailed
          explanation.
>>>>>>> e6a8415d
<|MERGE_RESOLUTION|>--- conflicted
+++ resolved
@@ -1,29 +1,3 @@
-<<<<<<< HEAD
-This directory contains generic network interface device drivers that
-do not contain any hardware or architecture specific code. The files
-are:
-
-ethernet.c
-          Shared code for Ethernet based interfaces.
-
-ethernetif.c
-          An example of how an Ethernet device driver could look. This
-          file can be used as a "skeleton" for developing new Ethernet
-          network device drivers. It uses the etharp.c ARP code.
-
-lowpan6.c
-          A 6LoWPAN implementation as a netif.
-
-slipif.c
-          A generic implementation of the SLIP (Serial Line IP)
-          protocol. It requires a sio (serial I/O) module to work.
-
-ppp/      Point-to-Point Protocol stack
-          The lwIP PPP support is based from pppd (http://ppp.samba.org) with
-          huge changes to match code size and memory requirements for embedded
-          devices. Please read /doc/ppp.txt and ppp/PPPD_FOLLOWUP for a detailed
-          explanation.
-=======
 This directory contains generic network interface device drivers that
 do not contain any hardware or architecture specific code. The files
 are:
@@ -46,5 +20,4 @@
           The lwIP PPP support is based from pppd (http://ppp.samba.org) with
           huge changes to match code size and memory requirements for embedded
           devices. Please read /doc/ppp.txt and ppp/PPPD_FOLLOWUP for a detailed
-          explanation.
->>>>>>> e6a8415d
+          explanation.