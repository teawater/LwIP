--- conflicted
+++ resolved
@@ -50,18 +50,11 @@
 #include "lwip/def.h"
 #include "lwip/mem.h"
 #include "lwip/pbuf.h"
-<<<<<<< HEAD
-#include <lwip/stats.h>
-#include <lwip/snmp.h>
-#include "netif/etharp.h"
-#include "netif/ppp_oe.h"
-=======
 #include "lwip/stats.h"
 #include "lwip/snmp.h"
 #include "lwip/ethip6.h"
 #include "lwip/etharp.h"
 #include "netif/ppp/pppoe.h"
->>>>>>> 216bf894
 
 /* Define those to better describe your network interface. */
 #define IFNAME0 'e'
@@ -270,34 +263,6 @@
 
   /* move received packet into a new pbuf */
   p = low_level_input(netif);
-<<<<<<< HEAD
-  /* no packet could be read, silently ignore this */
-  if (p == NULL) return;
-  /* points to packet payload, which starts with an Ethernet header */
-  ethhdr = p->payload;
-
-  switch (htons(ethhdr->type)) {
-  /* IP or ARP packet? */
-  case ETHTYPE_IP:
-  case ETHTYPE_ARP:
-#if PPPOE_SUPPORT
-  /* PPPoE packet? */
-  case ETHTYPE_PPPOEDISC:
-  case ETHTYPE_PPPOE:
-#endif /* PPPOE_SUPPORT */
-    /* full packet send to tcpip_thread to process */
-    if (netif->input(p, netif)!=ERR_OK)
-     { LWIP_DEBUGF(NETIF_DEBUG, ("ethernetif_input: IP input error\n"));
-       pbuf_free(p);
-       p = NULL;
-     }
-    break;
-
-  default:
-    pbuf_free(p);
-    p = NULL;
-    break;
-=======
   /* if no packet could be read, silently ignore this */
   if (p != NULL) {
     /* pass all packets to ethernet_input, which decides what packets it supports */
@@ -306,7 +271,6 @@
       pbuf_free(p);
       p = NULL;
     }
->>>>>>> 216bf894
   }
 }
 
