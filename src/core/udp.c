--- conflicted
+++ resolved
@@ -948,14 +948,7 @@
   LWIP_ERROR("udp_bind: invalid ipaddr", ipaddr != NULL, return ERR_ARG);
 #endif /* LWIP_IPV4 */
 
-<<<<<<< HEAD
-  /* still need to check for ipaddr == NULL in IPv6 only case */
-  if ((pcb == NULL) || (ipaddr == NULL)) {
-    return ERR_VAL;
-  }
-=======
   LWIP_ERROR("udp_bind: invalid pcb", pcb != NULL, return ERR_ARG);
->>>>>>> e6a8415d
 
   LWIP_DEBUGF(UDP_DEBUG | LWIP_DBG_TRACE, ("udp_bind(ipaddr = "));
   ip_addr_debug_print(UDP_DEBUG | LWIP_DBG_TRACE, ipaddr);
@@ -1079,16 +1072,10 @@
 {
   struct udp_pcb *ipcb;
 
-<<<<<<< HEAD
-  if ((pcb == NULL) || (ipaddr == NULL)) {
-    return ERR_VAL;
-  }
-=======
   LWIP_ASSERT_CORE_LOCKED();
 
   LWIP_ERROR("udp_connect: invalid pcb", pcb != NULL, return ERR_ARG);
   LWIP_ERROR("udp_connect: invalid ipaddr", ipaddr != NULL, return ERR_ARG);
->>>>>>> e6a8415d
 
   if (pcb->local_port == 0) {
     err_t err = udp_bind(pcb, &pcb->local_ip, pcb->local_port);
