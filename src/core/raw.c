--- conflicted
+++ resolved
@@ -220,10 +220,7 @@
 err_t
 raw_bind(struct raw_pcb *pcb, const ip_addr_t *ipaddr)
 {
-<<<<<<< HEAD
-=======
-  LWIP_ASSERT_CORE_LOCKED();
->>>>>>> e6a8415d
+  LWIP_ASSERT_CORE_LOCKED();
   if ((pcb == NULL) || (ipaddr == NULL)) {
     return ERR_VAL;
   }
@@ -280,10 +277,7 @@
 err_t
 raw_connect(struct raw_pcb *pcb, const ip_addr_t *ipaddr)
 {
-<<<<<<< HEAD
-=======
-  LWIP_ASSERT_CORE_LOCKED();
->>>>>>> e6a8415d
+  LWIP_ASSERT_CORE_LOCKED();
   if ((pcb == NULL) || (ipaddr == NULL)) {
     return ERR_VAL;
   }
