--- conflicted
+++ resolved
@@ -279,49 +279,6 @@
           (alloc_len < LWIP_MEM_ALIGN_SIZE(length))) {
         return NULL;
       }
-<<<<<<< HEAD
-      q->type = type;
-      q->flags = 0;
-      q->next = NULL;
-      /* make previous pbuf point to this pbuf */
-      r->next = q;
-      /* set total length of this pbuf and next in chain */
-      LWIP_ASSERT("rem_len < max_u16_t", rem_len < 0xffff);
-      q->tot_len = (u16_t)rem_len;
-      /* this pbuf length is pool size, unless smaller sized tail */
-      q->len = LWIP_MIN((u16_t)rem_len, PBUF_POOL_BUFSIZE_ALIGNED);
-      q->payload = (void *)((u8_t *)q + SIZEOF_STRUCT_PBUF);
-      LWIP_ASSERT("pbuf_alloc: pbuf q->payload properly aligned",
-              ((mem_ptr_t)q->payload % MEM_ALIGNMENT) == 0);
-      LWIP_ASSERT("check p->payload + p->len does not overflow pbuf",
-                  ((u8_t*)p->payload + p->len <=
-                   (u8_t*)p + SIZEOF_STRUCT_PBUF + PBUF_POOL_BUFSIZE_ALIGNED));
-      q->ref = 1;
-      /* calculate remaining length to be allocated */
-      rem_len -= q->len;
-      /* remember this pbuf for linkage in next iteration */
-      r = q;
-    }
-    /* end of chain */
-    /*r->next = NULL;*/
-
-    break;
-  case PBUF_RAM:
-    {
-      mem_size_t alloc_len = LWIP_MEM_ALIGN_SIZE(SIZEOF_STRUCT_PBUF + offset) + LWIP_MEM_ALIGN_SIZE(length);
-      
-      /* bug #50040: Check for integer overflow when calculating alloc_len */
-      if (alloc_len < LWIP_MEM_ALIGN_SIZE(length)) {
-        return NULL;
-      }
-    
-      /* If pbuf is to be allocated in RAM, allocate memory for it. */
-      p = (struct pbuf*)mem_malloc(alloc_len);
-    }
-
-    if (p == NULL) {
-      return NULL;
-=======
 
       /* If pbuf is to be allocated in RAM, allocate memory for it. */
       p = (struct pbuf *)mem_malloc(alloc_len);
@@ -333,7 +290,6 @@
       LWIP_ASSERT("pbuf_alloc: pbuf->payload properly aligned",
                   ((mem_ptr_t)p->payload % MEM_ALIGNMENT) == 0);
       break;
->>>>>>> e6a8415d
     }
     default:
       LWIP_ASSERT("pbuf_alloc: erroneous type", 0);
@@ -874,11 +830,7 @@
 {
   /* pbuf given? */
   if (p != NULL) {
-<<<<<<< HEAD
-    SYS_ARCH_INC(p->ref, 1);
-=======
     SYS_ARCH_SET(p->ref, (LWIP_PBUF_REF_T)(p->ref + 1));
->>>>>>> e6a8415d
     LWIP_ASSERT("pbuf ref overflow", p->ref > 0);
   }
 }
