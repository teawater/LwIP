--- conflicted
+++ resolved
@@ -190,12 +190,9 @@
 static u16_t tcp_new_port(void);
 
 static err_t tcp_close_shutdown_fin(struct tcp_pcb *pcb);
-<<<<<<< HEAD
-=======
 #if LWIP_TCP_PCB_NUM_EXT_ARGS
 static void tcp_ext_arg_invoke_callbacks_destroyed(struct tcp_pcb_ext_args *ext_args);
 #endif
->>>>>>> e6a8415d
 
 /**
  * Initialize this module.
@@ -350,11 +347,8 @@
 static err_t
 tcp_close_shutdown(struct tcp_pcb *pcb, u8_t rst_on_unacked_data)
 {
-<<<<<<< HEAD
-=======
   LWIP_ASSERT("tcp_close_shutdown: invalid pcb", pcb != NULL);
 
->>>>>>> e6a8415d
   if (rst_on_unacked_data && ((pcb->state == ESTABLISHED) || (pcb->state == CLOSE_WAIT))) {
     if ((pcb->refused_data != NULL) || (pcb->rcv_wnd != TCP_WND_MAX(pcb))) {
       /* Not all data received by application, send RST to tell the remote
@@ -382,70 +376,6 @@
   /* - states which free the pcb are handled here,
      - states which send FIN and change state are handled in tcp_close_shutdown_fin() */
   switch (pcb->state) {
-<<<<<<< HEAD
-  case CLOSED:
-    /* Closing a pcb in the CLOSED state might seem erroneous,
-     * however, it is in this state once allocated and as yet unused
-     * and the user needs some way to free it should the need arise.
-     * Calling tcp_close() with a pcb that has already been closed, (i.e. twice)
-     * or for a pcb that has been used and then entered the CLOSED state
-     * is erroneous, but this should never happen as the pcb has in those cases
-     * been freed, and so any remaining handles are bogus. */
-    if (pcb->local_port != 0) {
-      TCP_RMV(&tcp_bound_pcbs, pcb);
-    }
-    memp_free(MEMP_TCP_PCB, pcb);
-    break;
-  case LISTEN:
-    tcp_listen_closed(pcb);
-    tcp_pcb_remove(&tcp_listen_pcbs.pcbs, pcb);
-    memp_free(MEMP_TCP_PCB_LISTEN, pcb);
-    break;
-  case SYN_SENT:
-    TCP_PCB_REMOVE_ACTIVE(pcb);
-    memp_free(MEMP_TCP_PCB, pcb);
-    MIB2_STATS_INC(mib2.tcpattemptfails);
-    break;
-  default:
-    return tcp_close_shutdown_fin(pcb);
-  }
-  return ERR_OK;
-}
-
-static err_t
-tcp_close_shutdown_fin(struct tcp_pcb *pcb)
-{
-  err_t err;
-  LWIP_ASSERT("pcb != NULL", pcb != NULL);
-
-  switch (pcb->state) {
-  case SYN_RCVD:
-    err = tcp_send_fin(pcb);
-    if (err == ERR_OK) {
-      tcp_backlog_accepted(pcb);
-      MIB2_STATS_INC(mib2.tcpattemptfails);
-      pcb->state = FIN_WAIT_1;
-    }
-    break;
-  case ESTABLISHED:
-    err = tcp_send_fin(pcb);
-    if (err == ERR_OK) {
-      MIB2_STATS_INC(mib2.tcpestabresets);
-      pcb->state = FIN_WAIT_1;
-    }
-    break;
-  case CLOSE_WAIT:
-    err = tcp_send_fin(pcb);
-    if (err == ERR_OK) {
-      MIB2_STATS_INC(mib2.tcpestabresets);
-      pcb->state = LAST_ACK;
-    }
-    break;
-  default:
-    /* Has already been closed, do nothing. */
-    return ERR_OK;
-    break;
-=======
     case CLOSED:
       /* Closing a pcb in the CLOSED state might seem erroneous,
        * however, it is in this state once allocated and as yet unused
@@ -507,7 +437,6 @@
     default:
       /* Has already been closed, do nothing. */
       return ERR_OK;
->>>>>>> e6a8415d
   }
 
   if (err == ERR_OK) {
@@ -519,9 +448,6 @@
     tcp_output(pcb);
   } else if (err == ERR_MEM) {
     /* Mark this pcb for closing. Closing is retried from tcp_tmr. */
-<<<<<<< HEAD
-    pcb->flags |= TF_CLOSEPEND;
-=======
     tcp_set_flags(pcb, TF_CLOSEPEND);
     /* We have to return ERR_OK from here to indicate to the callers that this
        pcb should not be used any more as it will be freed soon via tcp_tmr.
@@ -529,7 +455,6 @@
        actually freeing the pcb, either (it is left in closure states for
        remote ACK or timeout) */
     return ERR_OK;
->>>>>>> e6a8415d
   }
   return err;
 }
@@ -658,10 +583,6 @@
     tcp_free(pcb);
   } else {
     int send_rst = 0;
-<<<<<<< HEAD
-    u16_t local_port = 0;
-=======
->>>>>>> e6a8415d
     enum tcp_state last_state;
     seqno = pcb->snd_nxt;
     ackno = pcb->rcv_nxt;
@@ -695,11 +616,7 @@
       tcp_rst(pcb, seqno, ackno, &pcb->local_ip, &pcb->remote_ip, pcb->local_port, pcb->remote_port);
     }
     last_state = pcb->state;
-<<<<<<< HEAD
-    memp_free(MEMP_TCP_PCB, pcb);
-=======
     tcp_free(pcb);
->>>>>>> e6a8415d
     TCP_EVENT_ERR(last_state, errf, errf_arg, ERR_ABRT);
   }
 }
@@ -759,14 +676,7 @@
   LWIP_ERROR("tcp_bind: invalid ipaddr", ipaddr != NULL, return ERR_ARG);
 #endif /* LWIP_IPV4 */
 
-<<<<<<< HEAD
-  /* still need to check for ipaddr == NULL in IPv6 only case */
-  if ((pcb == NULL) || (ipaddr == NULL)) {
-    return ERR_VAL;
-  }
-=======
   LWIP_ERROR("tcp_bind: invalid pcb", pcb != NULL, return ERR_ARG);
->>>>>>> e6a8415d
 
   LWIP_ERROR("tcp_bind: can only bind in state CLOSED", pcb->state == CLOSED, return ERR_VAL);
 
@@ -1165,16 +1075,10 @@
   u32_t iss;
   u16_t old_local_port;
 
-<<<<<<< HEAD
-  if ((pcb == NULL) || (ipaddr == NULL)) {
-    return ERR_VAL;
-  }
-=======
   LWIP_ASSERT_CORE_LOCKED();
 
   LWIP_ERROR("tcp_connect: invalid pcb", pcb != NULL, return ERR_ARG);
   LWIP_ERROR("tcp_connect: invalid ipaddr", ipaddr != NULL, return ERR_ARG);
->>>>>>> e6a8415d
 
   LWIP_ERROR("tcp_connect: can only connect from state CLOSED", pcb->state == CLOSED, return ERR_ISCONN);
 
@@ -1326,12 +1230,7 @@
     if (pcb->state == SYN_SENT && pcb->nrtx >= TCP_SYNMAXRTX) {
       ++pcb_remove;
       LWIP_DEBUGF(TCP_DEBUG, ("tcp_slowtmr: max SYN retries reached\n"));
-<<<<<<< HEAD
-    }
-    else if (pcb->nrtx >= TCP_MAXRTX) {
-=======
     } else if (pcb->nrtx >= TCP_MAXRTX) {
->>>>>>> e6a8415d
       ++pcb_remove;
       LWIP_DEBUGF(TCP_DEBUG, ("tcp_slowtmr: max DATA retries reached\n"));
     } else {
@@ -1392,20 +1291,8 @@
               pcb->rto = (s16_t)LWIP_MIN(calc_rto, 0x7FFF);
             }
 
-<<<<<<< HEAD
-          /* Double retransmission time-out unless we are trying to
-           * connect to somebody (i.e., we are in SYN_SENT). */
-          if (pcb->state != SYN_SENT) {
-            u8_t backoff_idx = LWIP_MIN(pcb->nrtx, sizeof(tcp_backoff)-1);
-            pcb->rto = ((pcb->sa >> 3) + pcb->sv) << tcp_backoff[backoff_idx];
-          }
-
-          /* Reset the retransmission timer. */
-          pcb->rtime = 0;
-=======
             /* Reset the retransmission timer. */
             pcb->rtime = 0;
->>>>>>> e6a8415d
 
             /* Reduce congestion window and ssthresh. */
             eff_wnd = LWIP_MIN(pcb->cwnd, pcb->snd_wnd);
