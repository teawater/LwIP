--- conflicted
+++ resolved
@@ -1,182 +1,3 @@
-<<<<<<< HEAD
-#
-# Copyright (c) 2001, 2002 Swedish Institute of Computer Science.
-# All rights reserved. 
-# 
-# Redistribution and use in source and binary forms, with or without modification, 
-# are permitted provided that the following conditions are met:
-#
-# 1. Redistributions of source code must retain the above copyright notice,
-#    this list of conditions and the following disclaimer.
-# 2. Redistributions in binary form must reproduce the above copyright notice,
-#    this list of conditions and the following disclaimer in the documentation
-#    and/or other materials provided with the distribution.
-# 3. The name of the author may not be used to endorse or promote products
-#    derived from this software without specific prior written permission. 
-#
-# THIS SOFTWARE IS PROVIDED BY THE AUTHOR ``AS IS'' AND ANY EXPRESS OR IMPLIED 
-# WARRANTIES, INCLUDING, BUT NOT LIMITED TO, THE IMPLIED WARRANTIES OF 
-# MERCHANTABILITY AND FITNESS FOR A PARTICULAR PURPOSE ARE DISCLAIMED. IN NO EVENT 
-# SHALL THE AUTHOR BE LIABLE FOR ANY DIRECT, INDIRECT, INCIDENTAL, SPECIAL, 
-# EXEMPLARY, OR CONSEQUENTIAL DAMAGES (INCLUDING, BUT NOT LIMITED TO, PROCUREMENT 
-# OF SUBSTITUTE GOODS OR SERVICES; LOSS OF USE, DATA, OR PROFITS; OR BUSINESS 
-# INTERRUPTION) HOWEVER CAUSED AND ON ANY THEORY OF LIABILITY, WHETHER IN 
-# CONTRACT, STRICT LIABILITY, OR TORT (INCLUDING NEGLIGENCE OR OTHERWISE) ARISING 
-# IN ANY WAY OUT OF THE USE OF THIS SOFTWARE, EVEN IF ADVISED OF THE POSSIBILITY 
-# OF SUCH DAMAGE.
-#
-# This file is part of the lwIP TCP/IP stack.
-# 
-# Author: Adam Dunkels <adam@sics.se>
-#
-
-# COREFILES, CORE4FILES: The minimum set of files needed for lwIP.
-COREFILES=$(LWIPDIR)/core/init.c \
-	$(LWIPDIR)/core/def.c \
-	$(LWIPDIR)/core/dns.c \
-	$(LWIPDIR)/core/inet_chksum.c \
-	$(LWIPDIR)/core/ip.c \
-	$(LWIPDIR)/core/mem.c \
-	$(LWIPDIR)/core/memp.c \
-	$(LWIPDIR)/core/netif.c \
-	$(LWIPDIR)/core/pbuf.c \
-	$(LWIPDIR)/core/raw.c \
-	$(LWIPDIR)/core/stats.c \
-	$(LWIPDIR)/core/sys.c \
-	$(LWIPDIR)/core/tcp.c \
-	$(LWIPDIR)/core/tcp_in.c \
-	$(LWIPDIR)/core/tcp_out.c \
-	$(LWIPDIR)/core/timeouts.c \
-	$(LWIPDIR)/core/udp.c
-
-CORE4FILES=$(LWIPDIR)/core/ipv4/autoip.c \
-	$(LWIPDIR)/core/ipv4/dhcp.c \
-	$(LWIPDIR)/core/ipv4/etharp.c \
-	$(LWIPDIR)/core/ipv4/icmp.c \
-	$(LWIPDIR)/core/ipv4/igmp.c \
-	$(LWIPDIR)/core/ipv4/ip4_frag.c \
-	$(LWIPDIR)/core/ipv4/ip4.c \
-	$(LWIPDIR)/core/ipv4/ip4_addr.c
-
-CORE6FILES=$(LWIPDIR)/core/ipv6/dhcp6.c \
-	$(LWIPDIR)/core/ipv6/ethip6.c \
-	$(LWIPDIR)/core/ipv6/icmp6.c \
-	$(LWIPDIR)/core/ipv6/inet6.c \
-	$(LWIPDIR)/core/ipv6/ip6.c \
-	$(LWIPDIR)/core/ipv6/ip6_addr.c \
-	$(LWIPDIR)/core/ipv6/ip6_frag.c \
-	$(LWIPDIR)/core/ipv6/mld6.c \
-	$(LWIPDIR)/core/ipv6/nd6.c
-
-# APIFILES: The files which implement the sequential and socket APIs.
-APIFILES=$(LWIPDIR)/api/api_lib.c \
-	$(LWIPDIR)/api/api_msg.c \
-	$(LWIPDIR)/api/err.c \
-	$(LWIPDIR)/api/netbuf.c \
-	$(LWIPDIR)/api/netdb.c \
-	$(LWIPDIR)/api/netifapi.c \
-	$(LWIPDIR)/api/sockets.c \
-	$(LWIPDIR)/api/tcpip.c
-
-# NETIFFILES: Files implementing various generic network interface functions
-NETIFFILES=$(LWIPDIR)/netif/ethernet.c \
-	$(LWIPDIR)/netif/slipif.c
-
-# SIXLOWPAN: 6LoWPAN
-SIXLOWPAN=$(LWIPDIR)/netif/lowpan6.c \
-
-# PPPFILES: PPP
-PPPFILES=$(LWIPDIR)/netif/ppp/auth.c \
-	$(LWIPDIR)/netif/ppp/ccp.c \
-	$(LWIPDIR)/netif/ppp/chap-md5.c \
-	$(LWIPDIR)/netif/ppp/chap_ms.c \
-	$(LWIPDIR)/netif/ppp/chap-new.c \
-	$(LWIPDIR)/netif/ppp/demand.c \
-	$(LWIPDIR)/netif/ppp/eap.c \
-	$(LWIPDIR)/netif/ppp/ecp.c \
-	$(LWIPDIR)/netif/ppp/eui64.c \
-	$(LWIPDIR)/netif/ppp/fsm.c \
-	$(LWIPDIR)/netif/ppp/ipcp.c \
-	$(LWIPDIR)/netif/ppp/ipv6cp.c \
-	$(LWIPDIR)/netif/ppp/lcp.c \
-	$(LWIPDIR)/netif/ppp/magic.c \
-	$(LWIPDIR)/netif/ppp/mppe.c \
-	$(LWIPDIR)/netif/ppp/multilink.c \
-	$(LWIPDIR)/netif/ppp/ppp.c \
-	$(LWIPDIR)/netif/ppp/pppapi.c \
-	$(LWIPDIR)/netif/ppp/pppcrypt.c \
-	$(LWIPDIR)/netif/ppp/pppoe.c \
-	$(LWIPDIR)/netif/ppp/pppol2tp.c \
-	$(LWIPDIR)/netif/ppp/pppos.c \
-	$(LWIPDIR)/netif/ppp/upap.c \
-	$(LWIPDIR)/netif/ppp/utils.c \
-	$(LWIPDIR)/netif/ppp/vj.c \
-	$(LWIPDIR)/netif/ppp/polarssl/arc4.c \
-	$(LWIPDIR)/netif/ppp/polarssl/des.c \
-	$(LWIPDIR)/netif/ppp/polarssl/md4.c \
-	$(LWIPDIR)/netif/ppp/polarssl/md5.c \
-	$(LWIPDIR)/netif/ppp/polarssl/sha1.c
-
-# LWIPNOAPPSFILES: All LWIP files without apps
-LWIPNOAPPSFILES=$(COREFILES) \
-	$(CORE4FILES) \
-	$(CORE6FILES) \
-	$(APIFILES) \
-	$(NETIFFILES) \
-	$(PPPFILES) \
-	$(SIXLOWPAN)
-
-# SNMPFILES: SNMPv2c agent
-SNMPFILES=$(LWIPDIR)/apps/snmp/snmp_asn1.c \
-	$(LWIPDIR)/apps/snmp/snmp_core.c \
-	$(LWIPDIR)/apps/snmp/snmp_mib2.c \
-	$(LWIPDIR)/apps/snmp/snmp_mib2_icmp.c \
-	$(LWIPDIR)/apps/snmp/snmp_mib2_interfaces.c \
-	$(LWIPDIR)/apps/snmp/snmp_mib2_ip.c \
-	$(LWIPDIR)/apps/snmp/snmp_mib2_snmp.c \
-	$(LWIPDIR)/apps/snmp/snmp_mib2_system.c \
-	$(LWIPDIR)/apps/snmp/snmp_mib2_tcp.c \
-	$(LWIPDIR)/apps/snmp/snmp_mib2_udp.c \
-	$(LWIPDIR)/apps/snmp/snmp_msg.c \
-	$(LWIPDIR)/apps/snmp/snmpv3.c \
-	$(LWIPDIR)/apps/snmp/snmp_netconn.c \
-	$(LWIPDIR)/apps/snmp/snmp_pbuf_stream.c \
-	$(LWIPDIR)/apps/snmp/snmp_raw.c \
-	$(LWIPDIR)/apps/snmp/snmp_scalar.c \
-	$(LWIPDIR)/apps/snmp/snmp_table.c \
-	$(LWIPDIR)/apps/snmp/snmp_threadsync.c \
-	$(LWIPDIR)/apps/snmp/snmp_traps.c \
-	$(LWIPDIR)/apps/snmp/snmpv3_mbedtls.c \
-	$(LWIPDIR)/apps/snmp/snmpv3_dummy.c
-
-# HTTPDFILES: HTTP server
-HTTPDFILES=$(LWIPDIR)/apps/httpd/fs.c \
-	$(LWIPDIR)/apps/httpd/httpd.c
-
-# LWIPERFFILES: IPERF server
-LWIPERFFILES=$(LWIPDIR)/apps/lwiperf/lwiperf.c
-
-# SNTPFILES: SNTP client
-SNTPFILES=$(LWIPDIR)/apps/sntp/sntp.c
-
-# MDNSFILES: MDNS responder
-MDNSFILES=$(LWIPDIR)/apps/mdns/mdns.c
-
-# NETBIOSNSFILES: NetBIOS name server
-NETBIOSNSFILES=$(LWIPDIR)/apps/netbiosns/netbiosns.c
-
-# TFTPFILES: TFTP server files
-TFTPFILES=$(LWIPDIR)/apps/tftp/tftp_server.c
-
-# LWIPAPPFILES: All LWIP APPs
-LWIPAPPFILES=$(SNMPFILES) \
-	$(HTTPDFILES) \
-	$(LWIPERFFILES) \
-	$(SNTPFILES) \
-	$(MDNSFILES) \
-	$(NETBIOSNSFILES) \
-	$(TFTPFILES)
-=======
 #
 # Copyright (c) 2001, 2002 Swedish Institute of Computer Science.
 # All rights reserved. 
@@ -357,5 +178,4 @@
 	$(MDNSFILES) \
 	$(NETBIOSNSFILES) \
 	$(TFTPFILES) \
-	$(MQTTFILES)
->>>>>>> a5a4830b
+	$(MQTTFILES)