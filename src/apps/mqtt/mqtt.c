/**
 * @file
 * MQTT client
 *
 * @defgroup mqtt MQTT client
 * @ingroup apps
 * @verbinclude mqtt_client.txt
 */

/*
 * Copyright (c) 2016 Erik Andersson <erian747@gmail.com>
 * All rights reserved.
 *
 * Redistribution and use in source and binary forms, with or without modification,
 * are permitted provided that the following conditions are met:
 *
 * 1. Redistributions of source code must retain the above copyright notice,
 *    this list of conditions and the following disclaimer.
 * 2. Redistributions in binary form must reproduce the above copyright notice,
 *    this list of conditions and the following disclaimer in the documentation
 *    and/or other materials provided with the distribution.
 * 3. The name of the author may not be used to endorse or promote products
 *    derived from this software without specific prior written permission.
 *
 * THIS SOFTWARE IS PROVIDED BY THE AUTHOR ``AS IS'' AND ANY EXPRESS OR IMPLIED
 * WARRANTIES, INCLUDING, BUT NOT LIMITED TO, THE IMPLIED WARRANTIES OF
 * MERCHANTABILITY AND FITNESS FOR A PARTICULAR PURPOSE ARE DISCLAIMED. IN NO EVENT
 * SHALL THE AUTHOR BE LIABLE FOR ANY DIRECT, INDIRECT, INCIDENTAL, SPECIAL,
 * EXEMPLARY, OR CONSEQUENTIAL DAMAGES (INCLUDING, BUT NOT LIMITED TO, PROCUREMENT
 * OF SUBSTITUTE GOODS OR SERVICES; LOSS OF USE, DATA, OR PROFITS; OR BUSINESS
 * INTERRUPTION) HOWEVER CAUSED AND ON ANY THEORY OF LIABILITY, WHETHER IN
 * CONTRACT, STRICT LIABILITY, OR TORT (INCLUDING NEGLIGENCE OR OTHERWISE) ARISING
 * IN ANY WAY OUT OF THE USE OF THIS SOFTWARE, EVEN IF ADVISED OF THE POSSIBILITY
 * OF SUCH DAMAGE.
 *
 * This file is part of the lwIP TCP/IP stack
 *
 * Author: Erik Andersson <erian747@gmail.com>
 *
 *
 * @todo:
 * - Handle large outgoing payloads for PUBLISH messages
 * - Fix restriction of a single topic in each (UN)SUBSCRIBE message (protocol has support for multiple topics)
 * - Add support for legacy MQTT protocol version
 *
 * Please coordinate changes and requests with Erik Andersson
 * Erik Andersson <erian747@gmail.com>
 *
 */
#include "lwip/apps/mqtt.h"
<<<<<<< HEAD
=======
#include "lwip/apps/mqtt_priv.h"
>>>>>>> e6a8415d
#include "lwip/timeouts.h"
#include "lwip/ip_addr.h"
#include "lwip/mem.h"
#include "lwip/err.h"
#include "lwip/pbuf.h"
<<<<<<< HEAD
#include "lwip/tcp.h"
=======
#include "lwip/altcp.h"
#include "lwip/altcp_tcp.h"
#include "lwip/altcp_tls.h"
>>>>>>> e6a8415d
#include <string.h>

#if LWIP_TCP && LWIP_CALLBACK_API

/**
 * MQTT_DEBUG: Default is off.
 */
#if !defined MQTT_DEBUG || defined __DOXYGEN__
#define MQTT_DEBUG                  LWIP_DBG_OFF
#endif

#define MQTT_DEBUG_TRACE        (MQTT_DEBUG | LWIP_DBG_TRACE)
#define MQTT_DEBUG_STATE        (MQTT_DEBUG | LWIP_DBG_STATE)
#define MQTT_DEBUG_WARN         (MQTT_DEBUG | LWIP_DBG_LEVEL_WARNING)
#define MQTT_DEBUG_WARN_STATE   (MQTT_DEBUG | LWIP_DBG_LEVEL_WARNING | LWIP_DBG_STATE)
#define MQTT_DEBUG_SERIOUS      (MQTT_DEBUG | LWIP_DBG_LEVEL_SERIOUS)



/**
 * MQTT client connection states
 */
enum {
  TCP_DISCONNECTED,
  TCP_CONNECTING,
  MQTT_CONNECTING,
  MQTT_CONNECTED
};

/**
 * MQTT control message types
 */
enum mqtt_message_type {
  MQTT_MSG_TYPE_CONNECT = 1,
  MQTT_MSG_TYPE_CONNACK = 2,
  MQTT_MSG_TYPE_PUBLISH = 3,
  MQTT_MSG_TYPE_PUBACK = 4,
  MQTT_MSG_TYPE_PUBREC = 5,
  MQTT_MSG_TYPE_PUBREL = 6,
  MQTT_MSG_TYPE_PUBCOMP = 7,
  MQTT_MSG_TYPE_SUBSCRIBE = 8,
  MQTT_MSG_TYPE_SUBACK = 9,
  MQTT_MSG_TYPE_UNSUBSCRIBE = 10,
  MQTT_MSG_TYPE_UNSUBACK = 11,
  MQTT_MSG_TYPE_PINGREQ = 12,
  MQTT_MSG_TYPE_PINGRESP = 13,
  MQTT_MSG_TYPE_DISCONNECT = 14
};

/** Helpers to extract control packet type and qos from first byte in fixed header */
#define MQTT_CTL_PACKET_TYPE(fixed_hdr_byte0) ((fixed_hdr_byte0 & 0xf0) >> 4)
#define MQTT_CTL_PACKET_QOS(fixed_hdr_byte0) ((fixed_hdr_byte0 & 0x6) >> 1)

/**
 * MQTT connect flags, only used in CONNECT message
 */
enum mqtt_connect_flag {
  MQTT_CONNECT_FLAG_USERNAME = 1 << 7,
  MQTT_CONNECT_FLAG_PASSWORD = 1 << 6,
  MQTT_CONNECT_FLAG_WILL_RETAIN = 1 << 5,
  MQTT_CONNECT_FLAG_WILL = 1 << 2,
  MQTT_CONNECT_FLAG_CLEAN_SESSION = 1 << 1
};


static void mqtt_cyclic_timer(void *arg);

#if defined(LWIP_DEBUG)
static const char *const mqtt_message_type_str[15] = {
  "UNDEFINED",
  "CONNECT",
  "CONNACK",
  "PUBLISH",
  "PUBACK",
  "PUBREC",
  "PUBREL",
  "PUBCOMP",
  "SUBSCRIBE",
  "SUBACK",
  "UNSUBSCRIBE",
  "UNSUBACK",
  "PINGREQ",
  "PINGRESP",
  "DISCONNECT"
};

/**
 * Message type value to string
 * @param msg_type see enum mqtt_message_type
 *
 * @return Control message type text string
 */
static const char *
mqtt_msg_type_to_str(u8_t msg_type)
{
  if (msg_type >= LWIP_ARRAYSIZE(mqtt_message_type_str)) {
    msg_type = 0;
  }
  return mqtt_message_type_str[msg_type];
}

#endif


/**
 * Generate MQTT packet identifier
 * @param client MQTT client
 * @return New packet identifier, range 1 to 65535
 */
static u16_t
msg_generate_packet_id(mqtt_client_t *client)
{
  client->pkt_id_seq++;
  if (client->pkt_id_seq == 0) {
    client->pkt_id_seq++;
  }
  return client->pkt_id_seq;
}

/*--------------------------------------------------------------------------------------------------------------------- */
/* Output ring buffer */

/** Add single item to ring buffer */
static void
mqtt_ringbuf_put(struct mqtt_ringbuf_t *rb, u8_t item)
{
  rb->buf[rb->put] = item;
  rb->put++;
  if (rb->put >= MQTT_OUTPUT_RINGBUF_SIZE) {
    rb->put = 0;
  }
}

/** Return pointer to ring buffer get position */
static u8_t *
mqtt_ringbuf_get_ptr(struct mqtt_ringbuf_t *rb)
{
  return &rb->buf[rb->get];
}

static void
mqtt_ringbuf_advance_get_idx(struct mqtt_ringbuf_t *rb, u16_t len)
{
  LWIP_ASSERT("mqtt_ringbuf_advance_get_idx: len < MQTT_OUTPUT_RINGBUF_SIZE", len < MQTT_OUTPUT_RINGBUF_SIZE);

  rb->get += len;
  if (rb->get >= MQTT_OUTPUT_RINGBUF_SIZE) {
    rb->get = rb->get - MQTT_OUTPUT_RINGBUF_SIZE;
  }
}

/** Return number of bytes in ring buffer */
static u16_t
mqtt_ringbuf_len(struct mqtt_ringbuf_t *rb)
{
  u32_t len = rb->put - rb->get;
  if (len > 0xFFFF) {
    len += MQTT_OUTPUT_RINGBUF_SIZE;
  }
  return (u16_t)len;
}

/** Return number of bytes free in ring buffer */
#define mqtt_ringbuf_free(rb) (MQTT_OUTPUT_RINGBUF_SIZE - mqtt_ringbuf_len(rb))

/** Return number of bytes possible to read without wrapping around */
#define mqtt_ringbuf_linear_read_length(rb) LWIP_MIN(mqtt_ringbuf_len(rb), (MQTT_OUTPUT_RINGBUF_SIZE - (rb)->get))

/**
 * Try send as many bytes as possible from output ring buffer
 * @param rb Output ring buffer
 * @param tpcb TCP connection handle
 */
static void
mqtt_output_send(struct mqtt_ringbuf_t *rb, struct altcp_pcb *tpcb)
{
  err_t err;
  u8_t wrap = 0;
  u16_t ringbuf_lin_len = mqtt_ringbuf_linear_read_length(rb);
  u16_t send_len = altcp_sndbuf(tpcb);
  LWIP_ASSERT("mqtt_output_send: tpcb != NULL", tpcb != NULL);

  if (send_len == 0 || ringbuf_lin_len == 0) {
    return;
  }

  LWIP_DEBUGF(MQTT_DEBUG_TRACE, ("mqtt_output_send: tcp_sndbuf: %d bytes, ringbuf_linear_available: %d, get %d, put %d\n",
                                 send_len, ringbuf_lin_len, rb->get, rb->put));

  if (send_len > ringbuf_lin_len) {
    /* Space in TCP output buffer is larger than available in ring buffer linear portion */
    send_len = ringbuf_lin_len;
    /* Wrap around if more data in ring buffer after linear portion */
    wrap = (mqtt_ringbuf_len(rb) > ringbuf_lin_len);
  }
  err = altcp_write(tpcb, mqtt_ringbuf_get_ptr(rb), send_len, TCP_WRITE_FLAG_COPY | (wrap ? TCP_WRITE_FLAG_MORE : 0));
  if ((err == ERR_OK) && wrap) {
    mqtt_ringbuf_advance_get_idx(rb, send_len);
    /* Use the lesser one of ring buffer linear length and TCP send buffer size */
    send_len = LWIP_MIN(altcp_sndbuf(tpcb), mqtt_ringbuf_linear_read_length(rb));
    err = altcp_write(tpcb, mqtt_ringbuf_get_ptr(rb), send_len, TCP_WRITE_FLAG_COPY);
  }

  if (err == ERR_OK) {
    mqtt_ringbuf_advance_get_idx(rb, send_len);
    /* Flush */
    altcp_output(tpcb);
  } else {
    LWIP_DEBUGF(MQTT_DEBUG_WARN, ("mqtt_output_send: Send failed with err %d (\"%s\")\n", err, lwip_strerr(err)));
  }
}



/*--------------------------------------------------------------------------------------------------------------------- */
/* Request queue */

/**
 * Create request item
 * @param r_objs Pointer to request objects
 * @param r_objs_len Number of array entries
 * @param pkt_id Packet identifier of request
 * @param cb Packet callback to call when requests lifetime ends
 * @param arg Parameter following callback
 * @return Request or NULL if failed to create
 */
static struct mqtt_request_t *
mqtt_create_request(struct mqtt_request_t *r_objs, size_t r_objs_len, u16_t pkt_id, mqtt_request_cb_t cb, void *arg)
{
  struct mqtt_request_t *r = NULL;
  u8_t n;
  LWIP_ASSERT("mqtt_create_request: r_objs != NULL", r_objs != NULL);
<<<<<<< HEAD
  for (n = 0; n < MQTT_REQ_MAX_IN_FLIGHT; n++) {
=======
  for (n = 0; n < r_objs_len; n++) {
>>>>>>> e6a8415d
    /* Item point to itself if not in use */
    if (r_objs[n].next == &r_objs[n]) {
      r = &r_objs[n];
      r->next = NULL;
      r->cb = cb;
      r->arg = arg;
      r->pkt_id = pkt_id;
      break;
    }
  }
  return r;
}


/**
 * Append request to pending request queue
 * @param tail Pointer to request queue tail pointer
 * @param r Request to append
 */
static void
mqtt_append_request(struct mqtt_request_t **tail, struct mqtt_request_t *r)
{
  struct mqtt_request_t *head = NULL;
  s16_t time_before = 0;
  struct mqtt_request_t *iter;

  LWIP_ASSERT("mqtt_append_request: tail != NULL", tail != NULL);

  /* Iterate trough queue to find head, and count total timeout time */
  for (iter = *tail; iter != NULL; iter = iter->next) {
    time_before += iter->timeout_diff;
    head = iter;
  }

  LWIP_ASSERT("mqtt_append_request: time_before <= MQTT_REQ_TIMEOUT", time_before <= MQTT_REQ_TIMEOUT);
  r->timeout_diff = MQTT_REQ_TIMEOUT - time_before;
  if (head == NULL) {
    *tail = r;
  } else {
    head->next = r;
  }
}


/**
 * Delete request item
 * @param r Request item to delete
 */
static void
mqtt_delete_request(struct mqtt_request_t *r)
{
  if (r != NULL) {
    r->next = r;
  }
}

/**
 * Remove a request item with a specific packet identifier from request queue
 * @param tail Pointer to request queue tail pointer
 * @param pkt_id Packet identifier of request to take
 * @return Request item if found, NULL if not
 */
static struct mqtt_request_t *
mqtt_take_request(struct mqtt_request_t **tail, u16_t pkt_id)
{
  struct mqtt_request_t *iter = NULL, *prev = NULL;
  LWIP_ASSERT("mqtt_take_request: tail != NULL", tail != NULL);
  /* Search all request for pkt_id */
  for (iter = *tail; iter != NULL; iter = iter->next) {
    if (iter->pkt_id == pkt_id) {
      break;
    }
    prev = iter;
  }

  /* If request was found */
  if (iter != NULL) {
    /* unchain */
    if (prev == NULL) {
      *tail = iter->next;
    } else {
      prev->next = iter->next;
    }
    /* If exists, add remaining timeout time for the request to next */
    if (iter->next != NULL) {
      iter->next->timeout_diff += iter->timeout_diff;
    }
    iter->next = NULL;
  }
  return iter;
}

/**
 * Handle requests timeout
 * @param tail Pointer to request queue tail pointer
 * @param t Time since last call in seconds
 */
static void
mqtt_request_time_elapsed(struct mqtt_request_t **tail, u8_t t)
{
  struct mqtt_request_t *r;
  LWIP_ASSERT("mqtt_request_time_elapsed: tail != NULL", tail != NULL);
  r = *tail;
  while (t > 0 && r != NULL) {
    if (t >= r->timeout_diff) {
      t -= (u8_t)r->timeout_diff;
      /* Unchain */
      *tail = r->next;
      /* Notify upper layer about timeout */
      if (r->cb != NULL) {
        r->cb(r->arg, ERR_TIMEOUT);
      }
      mqtt_delete_request(r);
      /* Tail might be be modified in callback, so re-read it in every iteration */
      r = *(struct mqtt_request_t *const volatile *)tail;
    } else {
      r->timeout_diff -= t;
      t = 0;
    }
  }
}

/**
 * Free all request items
 * @param tail Pointer to request queue tail pointer
 */
static void
mqtt_clear_requests(struct mqtt_request_t **tail)
{
  struct mqtt_request_t *iter, *next;
  LWIP_ASSERT("mqtt_clear_requests: tail != NULL", tail != NULL);
  for (iter = *tail; iter != NULL; iter = next) {
    next = iter->next;
    mqtt_delete_request(iter);
  }
  *tail = NULL;
}
/**
 * Initialize all request items
 * @param r_objs Pointer to request objects
 * @param r_objs_len Number of array entries
 */
static void
mqtt_init_requests(struct mqtt_request_t *r_objs, size_t r_objs_len)
{
  u8_t n;
  LWIP_ASSERT("mqtt_init_requests: r_objs != NULL", r_objs != NULL);
  for (n = 0; n < r_objs_len; n++) {
    /* Item pointing to itself indicates unused */
    r_objs[n].next = &r_objs[n];
  }
}

/*--------------------------------------------------------------------------------------------------------------------- */
/* Output message build helpers */


static void
mqtt_output_append_u8(struct mqtt_ringbuf_t *rb, u8_t value)
{
  mqtt_ringbuf_put(rb, value);
}

static
void mqtt_output_append_u16(struct mqtt_ringbuf_t *rb, u16_t value)
{
  mqtt_ringbuf_put(rb, value >> 8);
  mqtt_ringbuf_put(rb, value & 0xff);
}

static void
mqtt_output_append_buf(struct mqtt_ringbuf_t *rb, const void *data, u16_t length)
{
  u16_t n;
  for (n = 0; n < length; n++) {
    mqtt_ringbuf_put(rb, ((const u8_t *)data)[n]);
  }
}

static void
mqtt_output_append_string(struct mqtt_ringbuf_t *rb, const char *str, u16_t length)
{
  u16_t n;
  mqtt_ringbuf_put(rb, length >> 8);
  mqtt_ringbuf_put(rb, length & 0xff);
  for (n = 0; n < length; n++) {
    mqtt_ringbuf_put(rb, str[n]);
  }
}

/**
 * Append fixed header
 * @param rb Output ring buffer
 * @param msg_type see enum mqtt_message_type
 * @param fdup MQTT DUP flag
 * @param fqos MQTT QoS field
 * @param fretain MQTT retain flag
 * @param r_length Remaining length after fixed header
 */

static void
mqtt_output_append_fixed_header(struct mqtt_ringbuf_t *rb, u8_t msg_type, u8_t fdup,
                                u8_t fqos, u8_t fretain, u16_t r_length)
{
  /* Start with control byte */
  mqtt_output_append_u8(rb, (((msg_type & 0x0f) << 4) | ((fdup & 1) << 3) | ((fqos & 3) << 1) | (fretain & 1)));
  /* Encode remaining length field */
  do {
    mqtt_output_append_u8(rb, (r_length & 0x7f) | (r_length >= 128 ? 0x80 : 0));
    r_length >>= 7;
  } while (r_length > 0);
}


/**
 * Check output buffer space
 * @param rb Output ring buffer
 * @param r_length Remaining length after fixed header
 * @return 1 if message will fit, 0 if not enough buffer space
 */
static u8_t
mqtt_output_check_space(struct mqtt_ringbuf_t *rb, u16_t r_length)
{
  /* Start with length of type byte + remaining length */
  u16_t total_len = 1 + r_length;

  LWIP_ASSERT("mqtt_output_check_space: rb != NULL", rb != NULL);

  /* Calculate number of required bytes to contain the remaining bytes field and add to total*/
  do {
    total_len++;
    r_length >>= 7;
  } while (r_length > 0);

  return (total_len <= mqtt_ringbuf_free(rb));
}


/**
 * Close connection to server
 * @param client MQTT client
 * @param reason Reason for disconnection
 */
static void
mqtt_close(mqtt_client_t *client, mqtt_connection_status_t reason)
{
  LWIP_ASSERT("mqtt_close: client != NULL", client != NULL);

  /* Bring down TCP connection if not already done */
  if (client->conn != NULL) {
    err_t res;
    altcp_recv(client->conn, NULL);
    altcp_err(client->conn,  NULL);
    altcp_sent(client->conn, NULL);
    res = altcp_close(client->conn);
    if (res != ERR_OK) {
      altcp_abort(client->conn);
      LWIP_DEBUGF(MQTT_DEBUG_TRACE, ("mqtt_close: Close err=%s\n", lwip_strerr(res)));
    }
    client->conn = NULL;
  }

  /* Remove all pending requests */
  mqtt_clear_requests(&client->pend_req_queue);
  /* Stop cyclic timer */
  sys_untimeout(mqtt_cyclic_timer, client);

  /* Notify upper layer of disconnection if changed state */
  if (client->conn_state != TCP_DISCONNECTED) {

    client->conn_state = TCP_DISCONNECTED;
    if (client->connect_cb != NULL) {
      client->connect_cb(client, client->connect_arg, reason);
    }
  }
}


/**
 * Interval timer, called every MQTT_CYCLIC_TIMER_INTERVAL seconds in MQTT_CONNECTING and MQTT_CONNECTED states
 * @param arg MQTT client
 */
static void
mqtt_cyclic_timer(void *arg)
{
  u8_t restart_timer = 1;
  mqtt_client_t *client = (mqtt_client_t *)arg;
  LWIP_ASSERT("mqtt_cyclic_timer: client != NULL", client != NULL);

  if (client->conn_state == MQTT_CONNECTING) {
    client->cyclic_tick++;
    if ((client->cyclic_tick * MQTT_CYCLIC_TIMER_INTERVAL) >= MQTT_CONNECT_TIMOUT) {
      LWIP_DEBUGF(MQTT_DEBUG_TRACE, ("mqtt_cyclic_timer: CONNECT attempt to server timed out\n"));
      /* Disconnect TCP */
      mqtt_close(client, MQTT_CONNECT_TIMEOUT);
      restart_timer = 0;
    }
  } else if (client->conn_state == MQTT_CONNECTED) {
    /* Handle timeout for pending requests */
    mqtt_request_time_elapsed(&client->pend_req_queue, MQTT_CYCLIC_TIMER_INTERVAL);

    /* keep_alive > 0 means keep alive functionality shall be used */
    if (client->keep_alive > 0) {

      client->server_watchdog++;
      /* If reception from server has been idle for 1.5*keep_alive time, server is considered unresponsive */
      if ((client->server_watchdog * MQTT_CYCLIC_TIMER_INTERVAL) > (client->keep_alive + client->keep_alive / 2)) {
        LWIP_DEBUGF(MQTT_DEBUG_WARN, ("mqtt_cyclic_timer: Server incoming keep-alive timeout\n"));
        mqtt_close(client, MQTT_CONNECT_TIMEOUT);
        restart_timer = 0;
      }

      /* If time for a keep alive message to be sent, transmission has been idle for keep_alive time */
      if ((client->cyclic_tick * MQTT_CYCLIC_TIMER_INTERVAL) >= client->keep_alive) {
        LWIP_DEBUGF(MQTT_DEBUG_TRACE, ("mqtt_cyclic_timer: Sending keep-alive message to server\n"));
        if (mqtt_output_check_space(&client->output, 0) != 0) {
          mqtt_output_append_fixed_header(&client->output, MQTT_MSG_TYPE_PINGREQ, 0, 0, 0, 0);
          client->cyclic_tick = 0;
        }
      } else {
        client->cyclic_tick++;
      }
    }
  } else {
    LWIP_DEBUGF(MQTT_DEBUG_WARN, ("mqtt_cyclic_timer: Timer should not be running in state %d\n", client->conn_state));
    restart_timer = 0;
  }
  if (restart_timer) {
    sys_timeout(MQTT_CYCLIC_TIMER_INTERVAL * 1000, mqtt_cyclic_timer, arg);
  }
}


/**
 * Send PUBACK, PUBREC or PUBREL response message
 * @param client MQTT client
 * @param msg PUBACK, PUBREC or PUBREL
 * @param pkt_id Packet identifier
 * @param qos QoS value
 * @return ERR_OK if successful, ERR_MEM if out of memory
 */
static err_t
pub_ack_rec_rel_response(mqtt_client_t *client, u8_t msg, u16_t pkt_id, u8_t qos)
{
  err_t err = ERR_OK;
  if (mqtt_output_check_space(&client->output, 2)) {
    mqtt_output_append_fixed_header(&client->output, msg, 0, qos, 0, 2);
    mqtt_output_append_u16(&client->output, pkt_id);
    mqtt_output_send(&client->output, client->conn);
  } else {
    LWIP_DEBUGF(MQTT_DEBUG_TRACE, ("pub_ack_rec_rel_response: OOM creating response: %s with pkt_id: %d\n",
                                   mqtt_msg_type_to_str(msg), pkt_id));
    err = ERR_MEM;
  }
  return err;
}

/**
 * Subscribe response from server
 * @param r Matching request
 * @param result Result code from server
 */
static void
mqtt_incomming_suback(struct mqtt_request_t *r, u8_t result)
{
  if (r->cb != NULL) {
    r->cb(r->arg, result < 3 ? ERR_OK : ERR_ABRT);
  }
}


/**
 * Complete MQTT message received or buffer full
 * @param client MQTT client
 * @param fixed_hdr_idx header index
 * @param length length received part
 * @param remaining_length Remaining length of complete message
 */
static mqtt_connection_status_t
  mqtt_message_received(mqtt_client_t *client, u8_t fixed_hdr_idx, u16_t length, u32_t remaining_length)
{
  mqtt_connection_status_t res = MQTT_CONNECT_ACCEPTED;

  u8_t *var_hdr_payload = client->rx_buffer + fixed_hdr_idx;
  size_t var_hdr_payload_bufsize = sizeof(client->rx_buffer) - fixed_hdr_idx;

  /* Control packet type */
  u8_t pkt_type = MQTT_CTL_PACKET_TYPE(client->rx_buffer[0]);
  u16_t pkt_id = 0;

  LWIP_ASSERT("client->msg_idx < MQTT_VAR_HEADER_BUFFER_LEN", client->msg_idx < MQTT_VAR_HEADER_BUFFER_LEN);
  LWIP_ASSERT("fixed_hdr_idx <= client->msg_idx", fixed_hdr_idx <= client->msg_idx);
  LWIP_ERROR("buffer length mismatch", fixed_hdr_idx + length <= MQTT_VAR_HEADER_BUFFER_LEN,
             return MQTT_CONNECT_DISCONNECTED);

  if (pkt_type == MQTT_MSG_TYPE_CONNACK) {
    if (client->conn_state == MQTT_CONNECTING) {
      if (length < 2) {
        LWIP_DEBUGF(MQTT_DEBUG_WARN,( "mqtt_message_received: Received short CONNACK message\n"));
        goto out_disconnect;
      }
      /* Get result code from CONNACK */
      res = (mqtt_connection_status_t)var_hdr_payload[1];
      LWIP_DEBUGF(MQTT_DEBUG_TRACE, ("mqtt_message_received: Connect response code %d\n", res));
      if (res == MQTT_CONNECT_ACCEPTED) {
        /* Reset cyclic_tick when changing to connected state */
        client->cyclic_tick = 0;
        client->conn_state = MQTT_CONNECTED;
        /* Notify upper layer */
        if (client->connect_cb != 0) {
          client->connect_cb(client, client->connect_arg, res);
        }
      }
    } else {
      LWIP_DEBUGF(MQTT_DEBUG_WARN, ("mqtt_message_received: Received CONNACK in connected state\n"));
    }
  } else if (pkt_type == MQTT_MSG_TYPE_PINGRESP) {
    LWIP_DEBUGF(MQTT_DEBUG_TRACE, ( "mqtt_message_received: Received PINGRESP from server\n"));

  } else if (pkt_type == MQTT_MSG_TYPE_PUBLISH) {
    u16_t payload_offset = 0;
    u16_t payload_length = length;
    u8_t qos = MQTT_CTL_PACKET_QOS(client->rx_buffer[0]);

    if (client->msg_idx <= MQTT_VAR_HEADER_BUFFER_LEN) {
      /* Should have topic and pkt id*/
      u8_t *topic;
      u16_t after_topic;
      u8_t bkp;
      u16_t topic_len;
      u16_t qos_len = (qos ? 2U : 0U);
      if (length < 2 + qos_len) {
        LWIP_DEBUGF(MQTT_DEBUG_WARN,( "mqtt_message_received: Received short PUBLISH packet\n"));
        goto out_disconnect;
      }
      topic_len = var_hdr_payload[0];
      topic_len = (topic_len << 8) + (u16_t)(var_hdr_payload[1]);
      if ((topic_len > length - (2 + qos_len)) ||
          (topic_len > var_hdr_payload_bufsize - (2 + qos_len))) {
        LWIP_DEBUGF(MQTT_DEBUG_WARN,( "mqtt_message_received: Received short PUBLISH packet (topic)\n"));
        goto out_disconnect;
      }

      topic = var_hdr_payload + 2;
      after_topic = 2 + topic_len;
<<<<<<< HEAD
      /* Check length, add one byte even for QoS 0 so that zero termination will fit */
      if ((after_topic + (qos? 2 : 1)) > length) {
        LWIP_DEBUGF(MQTT_DEBUG_WARN,("mqtt_message_received: Receive buffer can not fit topic + pkt_id\n"));
=======
      /* Check buffer length, add one byte even for QoS 0 so that zero termination will fit */
      if ((after_topic + (qos ? 2U : 1U)) > var_hdr_payload_bufsize) {
        LWIP_DEBUGF(MQTT_DEBUG_WARN, ("mqtt_message_received: Receive buffer can not fit topic + pkt_id\n"));
>>>>>>> e6a8415d
        goto out_disconnect;
      }

      /* id for QoS 1 and 2 */
      if (qos > 0) {
        if (length < after_topic + 2U) {
          LWIP_DEBUGF(MQTT_DEBUG_WARN,( "mqtt_message_received: Received short PUBLISH packet (after_topic)\n"));
          goto out_disconnect;
        }
        client->inpub_pkt_id = ((u16_t)var_hdr_payload[after_topic] << 8) + (u16_t)var_hdr_payload[after_topic + 1];
        after_topic += 2;
      } else {
        client->inpub_pkt_id = 0;
      }
      /* Take backup of byte after topic */
      bkp = topic[topic_len];
      /* Zero terminate string */
      topic[topic_len] = 0;
      /* Payload data remaining in receive buffer */
      payload_length = length - after_topic;
      payload_offset = after_topic;

      LWIP_DEBUGF(MQTT_DEBUG_TRACE, ("mqtt_incomming_publish: Received message with QoS %d at topic: %s, payload length %"U32_F"\n",
                                     qos, topic, remaining_length + payload_length));
      if (client->pub_cb != NULL) {
        client->pub_cb(client->inpub_arg, (const char *)topic, remaining_length + payload_length);
      }
      /* Restore byte after topic */
      topic[topic_len] = bkp;
    }
    if (payload_length > 0 || remaining_length == 0) {
      if (length < (size_t)(payload_offset + payload_length)) {
        LWIP_DEBUGF(MQTT_DEBUG_WARN,( "mqtt_message_received: Received short packet (payload)\n"));
        goto out_disconnect;
      }
      client->data_cb(client->inpub_arg, var_hdr_payload + payload_offset, payload_length, remaining_length == 0 ? MQTT_DATA_FLAG_LAST : 0);
      /* Reply if QoS > 0 */
      if (remaining_length == 0 && qos > 0) {
        /* Send PUBACK for QoS 1 or PUBREC for QoS 2 */
        u8_t resp_msg = (qos == 1) ? MQTT_MSG_TYPE_PUBACK : MQTT_MSG_TYPE_PUBREC;
        LWIP_DEBUGF(MQTT_DEBUG_TRACE, ("mqtt_incomming_publish: Sending publish response: %s with pkt_id: %d\n",
                                       mqtt_msg_type_to_str(resp_msg), client->inpub_pkt_id));
        pub_ack_rec_rel_response(client, resp_msg, client->inpub_pkt_id, 0);
      }
    }
  } else {
    /* Get packet identifier */
    pkt_id = (u16_t)var_hdr_payload[0] << 8;
    pkt_id |= (u16_t)var_hdr_payload[1];
    if (pkt_id == 0) {
      LWIP_DEBUGF(MQTT_DEBUG_WARN, ("mqtt_message_received: Got message with illegal packet identifier: 0\n"));
      goto out_disconnect;
    }
    if (pkt_type == MQTT_MSG_TYPE_PUBREC) {
      LWIP_DEBUGF(MQTT_DEBUG_TRACE, ("mqtt_message_received: PUBREC, sending PUBREL with pkt_id: %d\n", pkt_id));
      pub_ack_rec_rel_response(client, MQTT_MSG_TYPE_PUBREL, pkt_id, 1);

    } else if (pkt_type == MQTT_MSG_TYPE_PUBREL) {
      LWIP_DEBUGF(MQTT_DEBUG_TRACE, ("mqtt_message_received: PUBREL, sending PUBCOMP response with pkt_id: %d\n", pkt_id));
      pub_ack_rec_rel_response(client, MQTT_MSG_TYPE_PUBCOMP, pkt_id, 0);

    } else if (pkt_type == MQTT_MSG_TYPE_SUBACK || pkt_type == MQTT_MSG_TYPE_UNSUBACK ||
               pkt_type == MQTT_MSG_TYPE_PUBCOMP || pkt_type == MQTT_MSG_TYPE_PUBACK) {
      struct mqtt_request_t *r = mqtt_take_request(&client->pend_req_queue, pkt_id);
      if (r != NULL) {
        LWIP_DEBUGF(MQTT_DEBUG_TRACE, ("mqtt_message_received: %s response with id %d\n", mqtt_msg_type_to_str(pkt_type), pkt_id));
        if (pkt_type == MQTT_MSG_TYPE_SUBACK) {
          if (length < 3) {
            LWIP_DEBUGF(MQTT_DEBUG_WARN, ("mqtt_message_received: To small SUBACK packet\n"));
            goto out_disconnect;
          } else {
            mqtt_incomming_suback(r, var_hdr_payload[2]);
          }
        } else if (r->cb != NULL) {
          r->cb(r->arg, ERR_OK);
        }
        mqtt_delete_request(r);
      } else {
        LWIP_DEBUGF(MQTT_DEBUG_WARN, ( "mqtt_message_received: Received %s reply, with wrong pkt_id: %d\n", mqtt_msg_type_to_str(pkt_type), pkt_id));
      }
    } else {
      LWIP_DEBUGF(MQTT_DEBUG_WARN, ( "mqtt_message_received: Received unknown message type: %d\n", pkt_type));
      goto out_disconnect;
    }
  }
  return res;
out_disconnect:
  return MQTT_CONNECT_DISCONNECTED;
}


/**
 * MQTT incoming message parser
 * @param client MQTT client
 * @param p PBUF chain of received data
 * @return Connection status
 */
static mqtt_connection_status_t
mqtt_parse_incoming(mqtt_client_t *client, struct pbuf *p)
{
  u16_t in_offset = 0;
  u32_t msg_rem_len = 0;
  u8_t fixed_hdr_idx = 0;
  u8_t b = 0;

  while (p->tot_len > in_offset) {
    /* We ALWAYS parse the header here first. Even if the header was not
       included in this segment, we re-parse it here by buffering it in
       client->rx_buffer. client->msg_idx keeps track of this. */
    if ((fixed_hdr_idx < 2) || ((b & 0x80) != 0)) {

      if (fixed_hdr_idx < client->msg_idx) {
        /* parse header from old pbuf (buffered in client->rx_buffer) */
        b = client->rx_buffer[fixed_hdr_idx];
      } else {
        /* parse header from this pbuf and save it in client->rx_buffer in case
           it comes in segmented */
        b = pbuf_get_at(p, in_offset++);
        client->rx_buffer[client->msg_idx++] = b;
      }
      fixed_hdr_idx++;

      if (fixed_hdr_idx >= 2) {
        /* fixed header contains at least 2 bytes but can contain more, depending on
           'remaining length'. All bytes but the last of this have 0x80 set to
           indicate more bytes are coming. */
        msg_rem_len |= (u32_t)(b & 0x7f) << ((fixed_hdr_idx - 2) * 7);
        if ((b & 0x80) == 0) {
          /* fixed header is done */
          LWIP_DEBUGF(MQTT_DEBUG_TRACE, ("mqtt_parse_incoming: Remaining length after fixed header: %"U32_F"\n", msg_rem_len));
          if (msg_rem_len == 0) {
            /* Complete message with no extra headers of payload received */
            mqtt_message_received(client, fixed_hdr_idx, 0, 0);
            client->msg_idx = 0;
            fixed_hdr_idx = 0;
          } else {
            /* Bytes remaining in message (changes remaining length if this is
               not the first segment of this message) */
            msg_rem_len = (msg_rem_len + fixed_hdr_idx) - client->msg_idx;
          }
        }
      }
    } else {
      /* Fixed header has been parsed, parse variable header */
      u16_t cpy_len, cpy_start, buffer_space;

      cpy_start = (client->msg_idx - fixed_hdr_idx) % (MQTT_VAR_HEADER_BUFFER_LEN - fixed_hdr_idx) + fixed_hdr_idx;

      /* Allow to copy the lesser one of available length in input data or bytes remaining in message */
      cpy_len = (u16_t)LWIP_MIN((u16_t)(p->tot_len - in_offset), msg_rem_len);

      /* Limit to available space in buffer */
      buffer_space = MQTT_VAR_HEADER_BUFFER_LEN - cpy_start;
      if (cpy_len > buffer_space) {
        cpy_len = buffer_space;
      }
      pbuf_copy_partial(p, client->rx_buffer + cpy_start, cpy_len, in_offset);

      /* Advance get and put indexes  */
      client->msg_idx += cpy_len;
      in_offset += cpy_len;
      msg_rem_len -= cpy_len;

      LWIP_DEBUGF(MQTT_DEBUG_TRACE, ("mqtt_parse_incoming: msg_idx: %"U32_F", cpy_len: %"U16_F", remaining %"U32_F"\n", client->msg_idx, cpy_len, msg_rem_len));
      if ((msg_rem_len == 0) || (cpy_len == buffer_space)) {
        /* Whole message received or buffer is full */
        mqtt_connection_status_t res = mqtt_message_received(client, fixed_hdr_idx, (cpy_start + cpy_len) - fixed_hdr_idx, msg_rem_len);
        if (res != MQTT_CONNECT_ACCEPTED) {
          return res;
        }
        if (msg_rem_len == 0) {
          /* Reset parser state */
          client->msg_idx = 0;
          /* msg_tot_len = 0; */
          fixed_hdr_idx = 0;
        }
      }
    }
  }
  return MQTT_CONNECT_ACCEPTED;
}


/**
 * TCP received callback function. @see tcp_recv_fn
 * @param arg MQTT client
 * @param p PBUF chain of received data
 * @param err Passed as return value if not ERR_OK
 * @return ERR_OK or err passed into callback
 */
static err_t
mqtt_tcp_recv_cb(void *arg, struct altcp_pcb *pcb, struct pbuf *p, err_t err)
{
  mqtt_client_t *client = (mqtt_client_t *)arg;
  LWIP_ASSERT("mqtt_tcp_recv_cb: client != NULL", client != NULL);
  LWIP_ASSERT("mqtt_tcp_recv_cb: client->conn == pcb", client->conn == pcb);

  if (p == NULL) {
    LWIP_DEBUGF(MQTT_DEBUG_TRACE, ("mqtt_tcp_recv_cb: Recv pbuf=NULL, remote has closed connection\n"));
    mqtt_close(client, MQTT_CONNECT_DISCONNECTED);
  } else {
    mqtt_connection_status_t res;
    if (err != ERR_OK) {
      LWIP_DEBUGF(MQTT_DEBUG_WARN, ("mqtt_tcp_recv_cb: Recv err=%d\n", err));
      pbuf_free(p);
      return err;
    }

    /* Tell remote that data has been received */
    altcp_recved(pcb, p->tot_len);
    res = mqtt_parse_incoming(client, p);
    pbuf_free(p);

    if (res != MQTT_CONNECT_ACCEPTED) {
      mqtt_close(client, res);
    }
    /* If keep alive functionality is used */
    if (client->keep_alive != 0) {
      /* Reset server alive watchdog */
      client->server_watchdog = 0;
    }

  }
  return ERR_OK;
}


/**
 * TCP data sent callback function. @see tcp_sent_fn
 * @param arg MQTT client
 * @param tpcb TCP connection handle
 * @param len Number of bytes sent
 * @return ERR_OK
 */
static err_t
mqtt_tcp_sent_cb(void *arg, struct altcp_pcb *tpcb, u16_t len)
{
  mqtt_client_t *client = (mqtt_client_t *)arg;

  LWIP_UNUSED_ARG(tpcb);
  LWIP_UNUSED_ARG(len);

  if (client->conn_state == MQTT_CONNECTED) {
    struct mqtt_request_t *r;

    /* Reset keep-alive send timer and server watchdog */
    client->cyclic_tick = 0;
    client->server_watchdog = 0;
    /* QoS 0 publish has no response from server, so call its callbacks here */
    while ((r = mqtt_take_request(&client->pend_req_queue, 0)) != NULL) {
      LWIP_DEBUGF(MQTT_DEBUG_TRACE, ("mqtt_tcp_sent_cb: Calling QoS 0 publish complete callback\n"));
      if (r->cb != NULL) {
        r->cb(r->arg, ERR_OK);
      }
      mqtt_delete_request(r);
    }
    /* Try send any remaining buffers from output queue */
    mqtt_output_send(&client->output, client->conn);
  }
  return ERR_OK;
}

/**
 * TCP error callback function. @see tcp_err_fn
 * @param arg MQTT client
 * @param err Error encountered
 */
static void
mqtt_tcp_err_cb(void *arg, err_t err)
{
  mqtt_client_t *client = (mqtt_client_t *)arg;
  LWIP_UNUSED_ARG(err); /* only used for debug output */
  LWIP_DEBUGF(MQTT_DEBUG_TRACE, ("mqtt_tcp_err_cb: TCP error callback: error %d, arg: %p\n", err, arg));
  LWIP_ASSERT("mqtt_tcp_err_cb: client != NULL", client != NULL);
  /* Set conn to null before calling close as pcb is already deallocated*/
  client->conn = 0;
  mqtt_close(client, MQTT_CONNECT_DISCONNECTED);
}

/**
 * TCP poll callback function. @see tcp_poll_fn
 * @param arg MQTT client
 * @param tpcb TCP connection handle
 * @return err ERR_OK
 */
static err_t
mqtt_tcp_poll_cb(void *arg, struct altcp_pcb *tpcb)
{
  mqtt_client_t *client = (mqtt_client_t *)arg;
  if (client->conn_state == MQTT_CONNECTED) {
    /* Try send any remaining buffers from output queue */
    mqtt_output_send(&client->output, tpcb);
  }
  return ERR_OK;
}

/**
 * TCP connect callback function. @see tcp_connected_fn
 * @param arg MQTT client
 * @param err Always ERR_OK, mqtt_tcp_err_cb is called in case of error
 * @return ERR_OK
 */
static err_t
mqtt_tcp_connect_cb(void *arg, struct altcp_pcb *tpcb, err_t err)
{
  mqtt_client_t *client = (mqtt_client_t *)arg;

  if (err != ERR_OK) {
    LWIP_DEBUGF(MQTT_DEBUG_WARN, ("mqtt_tcp_connect_cb: TCP connect error %d\n", err));
    return err;
  }

  /* Initiate receiver state */
  client->msg_idx = 0;

  /* Setup TCP callbacks */
  altcp_recv(tpcb, mqtt_tcp_recv_cb);
  altcp_sent(tpcb, mqtt_tcp_sent_cb);
  altcp_poll(tpcb, mqtt_tcp_poll_cb, 2);

  LWIP_DEBUGF(MQTT_DEBUG_TRACE, ("mqtt_tcp_connect_cb: TCP connection established to server\n"));
  /* Enter MQTT connect state */
  client->conn_state = MQTT_CONNECTING;

  /* Start cyclic timer */
  sys_timeout(MQTT_CYCLIC_TIMER_INTERVAL * 1000, mqtt_cyclic_timer, client);
  client->cyclic_tick = 0;

  /* Start transmission from output queue, connect message is the first one out*/
  mqtt_output_send(&client->output, client->conn);

  return ERR_OK;
}



/*---------------------------------------------------------------------------------------------------- */
/* Public API */


/**
 * @ingroup mqtt
 * MQTT publish function.
 * @param client MQTT client
 * @param topic Publish topic string
 * @param payload Data to publish (NULL is allowed)
 * @param payload_length Length of payload (0 is allowed)
 * @param qos Quality of service, 0 1 or 2
 * @param retain MQTT retain flag
 * @param cb Callback to call when publish is complete or has timed out
 * @param arg User supplied argument to publish callback
 * @return ERR_OK if successful
 *         ERR_CONN if client is disconnected
 *         ERR_MEM if short on memory
 */
err_t
mqtt_publish(mqtt_client_t *client, const char *topic, const void *payload, u16_t payload_length, u8_t qos, u8_t retain,
             mqtt_request_cb_t cb, void *arg)
{
  struct mqtt_request_t *r;
  u16_t pkt_id;
  size_t topic_strlen;
  size_t total_len;
  u16_t topic_len;
  u16_t remaining_length;

  LWIP_ASSERT_CORE_LOCKED();
  LWIP_ASSERT("mqtt_publish: client != NULL", client);
  LWIP_ASSERT("mqtt_publish: topic != NULL", topic);
  LWIP_ERROR("mqtt_publish: TCP disconnected", (client->conn_state != TCP_DISCONNECTED), return ERR_CONN);

  topic_strlen = strlen(topic);
  LWIP_ERROR("mqtt_publish: topic length overflow", (topic_strlen <= (0xFFFF - 2)), return ERR_ARG);
  topic_len = (u16_t)topic_strlen;
  total_len = 2 + topic_len + payload_length;

  if (qos > 0) {
    total_len += 2;
    /* Generate pkt_id id for QoS1 and 2 */
    pkt_id = msg_generate_packet_id(client);
  } else {
    /* Use reserved value pkt_id 0 for QoS 0 in request handle */
    pkt_id = 0;
  }
  LWIP_ERROR("mqtt_publish: total length overflow", (total_len <= 0xFFFF), return ERR_ARG);
  remaining_length = (u16_t)total_len;

  LWIP_DEBUGF(MQTT_DEBUG_TRACE, ("mqtt_publish: Publish with payload length %d to topic \"%s\"\n", payload_length, topic));

  r = mqtt_create_request(client->req_list, LWIP_ARRAYSIZE(client->req_list), pkt_id, cb, arg);
  if (r == NULL) {
    return ERR_MEM;
  }

  if (mqtt_output_check_space(&client->output, remaining_length) == 0) {
    mqtt_delete_request(r);
    return ERR_MEM;
  }
  /* Append fixed header */
  mqtt_output_append_fixed_header(&client->output, MQTT_MSG_TYPE_PUBLISH, 0, qos, retain, remaining_length);

  /* Append Topic */
  mqtt_output_append_string(&client->output, topic, topic_len);

  /* Append packet if for QoS 1 and 2*/
  if (qos > 0) {
    mqtt_output_append_u16(&client->output, pkt_id);
  }

  /* Append optional publish payload */
  if ((payload != NULL) && (payload_length > 0)) {
    mqtt_output_append_buf(&client->output, payload, payload_length);
  }

  mqtt_append_request(&client->pend_req_queue, r);
  mqtt_output_send(&client->output, client->conn);
  return ERR_OK;
}


/**
 * @ingroup mqtt
 * MQTT subscribe/unsubscribe function.
 * @param client MQTT client
 * @param topic topic to subscribe to
 * @param qos Quality of service, 0 1 or 2 (only used for subscribe)
 * @param cb Callback to call when subscribe/unsubscribe reponse is received
 * @param arg User supplied argument to publish callback
 * @param sub 1 for subscribe, 0 for unsubscribe
 * @return ERR_OK if successful, @see err_t enum for other results
 */
err_t
mqtt_sub_unsub(mqtt_client_t *client, const char *topic, u8_t qos, mqtt_request_cb_t cb, void *arg, u8_t sub)
{
  size_t topic_strlen;
  size_t total_len;
  u16_t topic_len;
  u16_t remaining_length;
  u16_t pkt_id;
  struct mqtt_request_t *r;

  LWIP_ASSERT_CORE_LOCKED();
  LWIP_ASSERT("mqtt_sub_unsub: client != NULL", client);
  LWIP_ASSERT("mqtt_sub_unsub: topic != NULL", topic);

  topic_strlen = strlen(topic);
  LWIP_ERROR("mqtt_sub_unsub: topic length overflow", (topic_strlen <= (0xFFFF - 2)), return ERR_ARG);
  topic_len = (u16_t)topic_strlen;
  /* Topic string, pkt_id, qos for subscribe */
  total_len =  topic_len + 2 + 2 + (sub != 0);
  LWIP_ERROR("mqtt_sub_unsub: total length overflow", (total_len <= 0xFFFF), return ERR_ARG);
  remaining_length = (u16_t)total_len;

  LWIP_ASSERT("mqtt_sub_unsub: qos < 3", qos < 3);
  if (client->conn_state == TCP_DISCONNECTED) {
    LWIP_DEBUGF(MQTT_DEBUG_WARN, ("mqtt_sub_unsub: Can not (un)subscribe in disconnected state\n"));
    return ERR_CONN;
  }

  pkt_id = msg_generate_packet_id(client);
  r = mqtt_create_request(client->req_list, LWIP_ARRAYSIZE(client->req_list), pkt_id, cb, arg);
  if (r == NULL) {
    return ERR_MEM;
  }

  if (mqtt_output_check_space(&client->output, remaining_length) == 0) {
    mqtt_delete_request(r);
    return ERR_MEM;
  }

  LWIP_DEBUGF(MQTT_DEBUG_TRACE, ("mqtt_sub_unsub: Client (un)subscribe to topic \"%s\", id: %d\n", topic, pkt_id));

  mqtt_output_append_fixed_header(&client->output, sub ? MQTT_MSG_TYPE_SUBSCRIBE : MQTT_MSG_TYPE_UNSUBSCRIBE, 0, 1, 0, remaining_length);
  /* Packet id */
  mqtt_output_append_u16(&client->output, pkt_id);
  /* Topic */
  mqtt_output_append_string(&client->output, topic, topic_len);
  /* QoS */
  if (sub != 0) {
    mqtt_output_append_u8(&client->output, LWIP_MIN(qos, 2));
  }

  mqtt_append_request(&client->pend_req_queue, r);
  mqtt_output_send(&client->output, client->conn);
  return ERR_OK;
}


/**
 * @ingroup mqtt
 * Set callback to handle incoming publish requests from server
 * @param client MQTT client
 * @param pub_cb Callback invoked when publish starts, contain topic and total length of payload
 * @param data_cb Callback for each fragment of payload that arrives
 * @param arg User supplied argument to both callbacks
 */
void
mqtt_set_inpub_callback(mqtt_client_t *client, mqtt_incoming_publish_cb_t pub_cb,
                        mqtt_incoming_data_cb_t data_cb, void *arg)
{
  LWIP_ASSERT_CORE_LOCKED();
  LWIP_ASSERT("mqtt_set_inpub_callback: client != NULL", client != NULL);
  client->data_cb = data_cb;
  client->pub_cb = pub_cb;
  client->inpub_arg = arg;
}

/**
 * @ingroup mqtt
 * Create a new MQTT client instance
 * @return Pointer to instance on success, NULL otherwise
 */
mqtt_client_t *
mqtt_client_new(void)
{
  LWIP_ASSERT_CORE_LOCKED();
  return (mqtt_client_t *)mem_calloc(1, sizeof(mqtt_client_t));
}

/**
 * @ingroup mqtt
 * Free MQTT client instance
 * @param client Pointer to instance to be freed
 */
void
mqtt_client_free(mqtt_client_t *client)
{
  mem_free(client);
}

/**
 * @ingroup mqtt
 * Connect to MQTT server
 * @param client MQTT client
 * @param ip_addr Server IP
 * @param port Server port
 * @param cb Connection state change callback
 * @param arg User supplied argument to connection callback
 * @param client_info Client identification and connection options
 * @return ERR_OK if successful, @see err_t enum for other results
 */
err_t
mqtt_client_connect(mqtt_client_t *client, const ip_addr_t *ip_addr, u16_t port, mqtt_connection_cb_t cb, void *arg,
                    const struct mqtt_connect_client_info_t *client_info)
{
  err_t err;
  size_t len;
  u16_t client_id_length;
  /* Length is the sum of 2+"MQTT", protocol level, flags and keep alive */
  u16_t remaining_length = 2 + 4 + 1 + 1 + 2;
  u8_t flags = 0, will_topic_len = 0, will_msg_len = 0;
  u16_t client_user_len = 0, client_pass_len = 0;

  LWIP_ASSERT_CORE_LOCKED();
  LWIP_ASSERT("mqtt_client_connect: client != NULL", client != NULL);
  LWIP_ASSERT("mqtt_client_connect: ip_addr != NULL", ip_addr != NULL);
  LWIP_ASSERT("mqtt_client_connect: client_info != NULL", client_info != NULL);
  LWIP_ASSERT("mqtt_client_connect: client_info->client_id != NULL", client_info->client_id != NULL);

  if (client->conn_state != TCP_DISCONNECTED) {
    LWIP_DEBUGF(MQTT_DEBUG_WARN, ("mqtt_client_connect: Already connected\n"));
    return ERR_ISCONN;
  }

  /* Wipe clean */
  memset(client, 0, sizeof(mqtt_client_t));
  client->connect_arg = arg;
  client->connect_cb = cb;
  client->keep_alive = client_info->keep_alive;
  mqtt_init_requests(client->req_list, LWIP_ARRAYSIZE(client->req_list));

  /* Build connect message */
  if (client_info->will_topic != NULL && client_info->will_msg != NULL) {
    flags |= MQTT_CONNECT_FLAG_WILL;
    flags |= (client_info->will_qos & 3) << 3;
    if (client_info->will_retain) {
      flags |= MQTT_CONNECT_FLAG_WILL_RETAIN;
    }
    len = strlen(client_info->will_topic);
    LWIP_ERROR("mqtt_client_connect: client_info->will_topic length overflow", len <= 0xFF, return ERR_VAL);
    LWIP_ERROR("mqtt_client_connect: client_info->will_topic length must be > 0", len > 0, return ERR_VAL);
    will_topic_len = (u8_t)len;
    len = strlen(client_info->will_msg);
    LWIP_ERROR("mqtt_client_connect: client_info->will_msg length overflow", len <= 0xFF, return ERR_VAL);
    will_msg_len = (u8_t)len;
    len = remaining_length + 2 + will_topic_len + 2 + will_msg_len;
    LWIP_ERROR("mqtt_client_connect: remaining_length overflow", len <= 0xFFFF, return ERR_VAL);
    remaining_length = (u16_t)len;
  }
  if (client_info->client_user != NULL) {
    flags |= MQTT_CONNECT_FLAG_USERNAME;
    len = strlen(client_info->client_user);
    LWIP_ERROR("mqtt_client_connect: client_info->client_user length overflow", len <= 0xFFFF, return ERR_VAL);
    LWIP_ERROR("mqtt_client_connect: client_info->client_user length must be > 0", len > 0, return ERR_VAL);
    client_user_len = (u16_t)len;
    len = remaining_length + 2 + client_user_len;
    LWIP_ERROR("mqtt_client_connect: remaining_length overflow", len <= 0xFFFF, return ERR_VAL);
    remaining_length = (u16_t)len;
  }
  if (client_info->client_pass != NULL) {
    flags |= MQTT_CONNECT_FLAG_PASSWORD;
    len = strlen(client_info->client_pass);
    LWIP_ERROR("mqtt_client_connect: client_info->client_pass length overflow", len <= 0xFFFF, return ERR_VAL);
    LWIP_ERROR("mqtt_client_connect: client_info->client_pass length must be > 0", len > 0, return ERR_VAL);
    client_pass_len = (u16_t)len;
    len = remaining_length + 2 + client_pass_len;
    LWIP_ERROR("mqtt_client_connect: remaining_length overflow", len <= 0xFFFF, return ERR_VAL);
    remaining_length = (u16_t)len;
  }

  /* Don't complicate things, always connect using clean session */
  flags |= MQTT_CONNECT_FLAG_CLEAN_SESSION;

  len = strlen(client_info->client_id);
  LWIP_ERROR("mqtt_client_connect: client_info->client_id length overflow", len <= 0xFFFF, return ERR_VAL);
  client_id_length = (u16_t)len;
  len = remaining_length + 2 + client_id_length;
  LWIP_ERROR("mqtt_client_connect: remaining_length overflow", len <= 0xFFFF, return ERR_VAL);
  remaining_length = (u16_t)len;

  if (mqtt_output_check_space(&client->output, remaining_length) == 0) {
    return ERR_MEM;
  }

#if LWIP_ALTCP && LWIP_ALTCP_TLS
  if (client_info->tls_config) {
    client->conn = altcp_tls_new(client_info->tls_config, IP_GET_TYPE(ip_addr));
  } else
#endif
  {
    client->conn = altcp_tcp_new_ip_type(IP_GET_TYPE(ip_addr));
  }
  if (client->conn == NULL) {
    return ERR_MEM;
  }

  /* Set arg pointer for callbacks */
  altcp_arg(client->conn, client);
  /* Any local address, pick random local port number */
  err = altcp_bind(client->conn, IP_ADDR_ANY, 0);
  if (err != ERR_OK) {
    LWIP_DEBUGF(MQTT_DEBUG_WARN, ("mqtt_client_connect: Error binding to local ip/port, %d\n", err));
    goto tcp_fail;
  }
  LWIP_DEBUGF(MQTT_DEBUG_TRACE, ("mqtt_client_connect: Connecting to host: %s at port:%"U16_F"\n", ipaddr_ntoa(ip_addr), port));

  /* Connect to server */
  err = altcp_connect(client->conn, ip_addr, port, mqtt_tcp_connect_cb);
  if (err != ERR_OK) {
    LWIP_DEBUGF(MQTT_DEBUG_TRACE, ("mqtt_client_connect: Error connecting to remote ip/port, %d\n", err));
    goto tcp_fail;
  }
  /* Set error callback */
  altcp_err(client->conn, mqtt_tcp_err_cb);
  client->conn_state = TCP_CONNECTING;

  /* Append fixed header */
  mqtt_output_append_fixed_header(&client->output, MQTT_MSG_TYPE_CONNECT, 0, 0, 0, remaining_length);
  /* Append Protocol string */
  mqtt_output_append_string(&client->output, "MQTT", 4);
  /* Append Protocol level */
  mqtt_output_append_u8(&client->output, 4);
  /* Append connect flags */
  mqtt_output_append_u8(&client->output, flags);
  /* Append keep-alive */
  mqtt_output_append_u16(&client->output, client_info->keep_alive);
  /* Append client id */
  mqtt_output_append_string(&client->output, client_info->client_id, client_id_length);
  /* Append will message if used */
  if ((flags & MQTT_CONNECT_FLAG_WILL) != 0) {
    mqtt_output_append_string(&client->output, client_info->will_topic, will_topic_len);
    mqtt_output_append_string(&client->output, client_info->will_msg, will_msg_len);
  }
  /* Append user name if given */
  if ((flags & MQTT_CONNECT_FLAG_USERNAME) != 0) {
    mqtt_output_append_string(&client->output, client_info->client_user, client_user_len);
  }
  /* Append password if given */
  if ((flags & MQTT_CONNECT_FLAG_PASSWORD) != 0) {
    mqtt_output_append_string(&client->output, client_info->client_pass, client_pass_len);
  }
  return ERR_OK;

tcp_fail:
  altcp_abort(client->conn);
  client->conn = NULL;
  return err;
}


/**
 * @ingroup mqtt
 * Disconnect from MQTT server
 * @param client MQTT client
 */
void
mqtt_disconnect(mqtt_client_t *client)
{
  LWIP_ASSERT_CORE_LOCKED();
  LWIP_ASSERT("mqtt_disconnect: client != NULL", client);
  /* If connection in not already closed */
  if (client->conn_state != TCP_DISCONNECTED) {
    /* Set conn_state before calling mqtt_close to prevent callback from being called */
    client->conn_state = TCP_DISCONNECTED;
    mqtt_close(client, (mqtt_connection_status_t)0);
  }
}

/**
 * @ingroup mqtt
 * Check connection with server
 * @param client MQTT client
 * @return 1 if connected to server, 0 otherwise
 */
u8_t
mqtt_client_is_connected(mqtt_client_t *client)
{
  LWIP_ASSERT_CORE_LOCKED();
  LWIP_ASSERT("mqtt_client_is_connected: client != NULL", client);
  return client->conn_state == MQTT_CONNECTED;
}

#endif /* LWIP_TCP && LWIP_CALLBACK_API */<|MERGE_RESOLUTION|>--- conflicted
+++ resolved
@@ -48,22 +48,15 @@
  *
  */
 #include "lwip/apps/mqtt.h"
-<<<<<<< HEAD
-=======
 #include "lwip/apps/mqtt_priv.h"
->>>>>>> e6a8415d
 #include "lwip/timeouts.h"
 #include "lwip/ip_addr.h"
 #include "lwip/mem.h"
 #include "lwip/err.h"
 #include "lwip/pbuf.h"
-<<<<<<< HEAD
-#include "lwip/tcp.h"
-=======
 #include "lwip/altcp.h"
 #include "lwip/altcp_tcp.h"
 #include "lwip/altcp_tls.h"
->>>>>>> e6a8415d
 #include <string.h>
 
 #if LWIP_TCP && LWIP_CALLBACK_API
@@ -296,11 +289,7 @@
   struct mqtt_request_t *r = NULL;
   u8_t n;
   LWIP_ASSERT("mqtt_create_request: r_objs != NULL", r_objs != NULL);
-<<<<<<< HEAD
-  for (n = 0; n < MQTT_REQ_MAX_IN_FLIGHT; n++) {
-=======
   for (n = 0; n < r_objs_len; n++) {
->>>>>>> e6a8415d
     /* Item point to itself if not in use */
     if (r_objs[n].next == &r_objs[n]) {
       r = &r_objs[n];
@@ -746,15 +735,9 @@
 
       topic = var_hdr_payload + 2;
       after_topic = 2 + topic_len;
-<<<<<<< HEAD
-      /* Check length, add one byte even for QoS 0 so that zero termination will fit */
-      if ((after_topic + (qos? 2 : 1)) > length) {
-        LWIP_DEBUGF(MQTT_DEBUG_WARN,("mqtt_message_received: Receive buffer can not fit topic + pkt_id\n"));
-=======
       /* Check buffer length, add one byte even for QoS 0 so that zero termination will fit */
       if ((after_topic + (qos ? 2U : 1U)) > var_hdr_payload_bufsize) {
         LWIP_DEBUGF(MQTT_DEBUG_WARN, ("mqtt_message_received: Receive buffer can not fit topic + pkt_id\n"));
->>>>>>> e6a8415d
         goto out_disconnect;
       }
 
